- name: tree
  display:
    attr: plant
    char: 'T'
  description:
    - |
      A tall, living entity made of a tough cellular material called "wood".
      They regrow after being harvested and are an important raw ingredient used
      in making many different devices.
  properties: [pickable, growable, opaque, combustible]
  growth: [500, 600]
  combustion:
    ignition: 0.01
    duration: [80, 120]
    product: ash
- name: ash
  display:
    attr: rock
    char: '#'
  description:
    - |
      Burned-out remnants of combustion.
  properties: [pickable]
- name: branch
  display:
    attr: wood
    char: 'y'
  description:
    - A branch cut from a tree.  It's as if the tree had to make a decision and was exploring two options.
  properties: [pickable]
- name: log
  display:
    attr: wood
    char: 'l'
  description:
    - A wooden log, obtained by harvesting a tree and cutting off its branches.
  properties: [pickable, combustible]
  combustion:
    ignition: 0.05
    duration: [40, 80]
    product: ash
- name: board
  display:
    attr: wood
    char: 'w'
  description:
    - A wooden board, made by cutting a log into pieces.
  properties: [pickable, combustible]
  combustion:
    ignition: 0.2
    duration: [20, 40]
    product: ash
- name: workbench
  display:
    attr: wood
    char: 'π'
  description:
    - A plain wooden workbench, providing space to make other things using the `make` command.
    - |
      Example:
      ```
      make "log"
      ```
  properties: [pickable]
  capabilities: [make]
- name: paper
  display:
    attr: snow
    char: '■'
  description:
    - A flat material made of pressed and dried wood fibers, used as a surface on which to inscribe symbols.
  properties: [pickable, combustible]
  combustion:
    ignition: 0.5
    duration: [10, 20]
    product: ash
- name: PhD thesis
  display:
    attr: snow
    char: 'P'
  description:
    - Perhaps writing one of these will help gain the trust and respect of the native inhabitants.
  properties: [pickable]
- name: rock
  display:
    attr: rock
    char: 'o'
  description:
    - A medium-sized rock, picked up from the ground or created by drilling. Can be ground into sand or used to build a simple furnace, among other things.
  properties: [pickable]
- name: handle
  display:
    attr: device
    char: 'h'
  description:
    - Ergonomic affordance for manipulating objects. Also grants the "setname" capability, allowing one to assign a "handle" to robots.
  properties: [pickable]
  capabilities: [setname]
- name: lodestone
  display:
    attr: iron
    char: 'o'
  description:
    - A medium-sized rock... that looks a little different. It seems to react to iron and surprisingly also to naturally growing bits.
  properties: [pickable]
  capabilities: [negation]
- name: beaglepuss
  display:
    attr: rubber
    char: 'B'
  description:
    - Iconic novelty disguise. Renders one either completely inconspicuous, or the opposite.
  properties: [pickable]
  capabilities: [appear]
- name: boulder
  display:
    attr: rock
    char: '@'
  description:
    - A very large, impassable rock. A drill can be used to get rid of it and turn it into smaller rocks.
  properties: [unwalkable]
- name: mountain
  display:
    attr: snow
    char: 'A'
  description:
    - A mountain. Can be tunneled through with a drill, but it takes time.
  properties: [unwalkable, opaque]
- name: mountain tunnel
  display:
    attr: snow
    char: 'Å'
    priority: 11
  description:
    - A tunnel in a mountain through which anything can freely move.
  properties: []
- name: copper ore
  display:
    attr: copper
    char: 'C'
  description:
    - Raw copper ore, useful for making wires, pipes, and other metal things. Patches of copper ore can be found on the surface, but are quickly exhausted.
    - Scanners seem to indicate larger quantities of copper could be found beneath some of the mountains, but those would require a drill to access and mine.
  properties: [pickable]
- name: copper mine
  display:
    attr: copper'
    char: 'Å'
    priority: 11
  description:
    - A copper vein that can be actively mined to produce copper ore.
  properties: []
- name: copper wire
  display:
    attr: copper
    char: '|'
  description:
    - Copper wire is very good at conducting electricity and useful for making various types of circuits and machines.
  properties: [pickable]
- name: strange loop
  display:
    attr: copper
    char: '8'
  description:
    - Two copper wires twisted together in a strange shape that loops back on itself. It must be useful for something...
  properties: [pickable]
  capabilities: [recursion]
- name: copper pipe
  display:
    attr: copper
    char: 'I'
  description:
    - A pipe made out of a thin sheet of copper.  Great for transmitting water or steam.
  properties: [pickable]
- name: iron plate
  display:
    attr: iron
    char: '■'
  description:
    - Worked iron suitable for crafting resilient tools.
    - It also possess some electro-magnetic properties.
  properties: [pickable]
- name: iron gear
  display:
    attr: iron
    char: '*'
  description:
    - An iron gear, suitable for constructing larger, more powerful machinery than a wooden gear.
  properties: [pickable]
- name: iron ore
  display:
    attr: iron
    char: 'F'
  description:
    - Raw iron ore. Used to create more resilient tools than copper.
    - It can only be mined by drilling in the mountains.
  properties: [pickable]
- name: iron mine
  display:
    attr: iron'
    char: 'Å'
    priority: 11
  description:
    - An iron vein that can be actively mined to produce iron ore.
  properties: []
- name: quartz
  display:
    attr: quartz
    char: 'Q'
  description:
    - Raw quartz crystals.  Useful for creating devices like clocks, and can be processed to extract silicon.
    - It can only be mined by drilling in the mountains.
  properties: [pickable]
- name: quartz mine
  display:
    attr: quartz
    char: 'Å'
    priority: 11
  description:
    - A quartz vein that can be actively mined to produce quartz.
  properties: []
- name: silicon
  display:
    attr: quartz
    char: 'S'
  description:
    - Extracted by processing quartz at high temperatures, silicon can be used to construct integrated circuits.
  properties: [pickable]
- name: deep mine
  display:
    attr: rock
    char: 'Å'
    priority: 11
  description:
    - A deep mine that yields rare and wonderful treasures to those who are patient.
    - But be careful lest you delve too greedily and too deep.
  properties: []
- name: silver
  display:
    attr: silver
    char: '•'
  description:
    - A shiny, metallic substance, noted for its high reflectivity when polished.
  properties: [pickable]
- name: gold
  display:
    attr: gold
    char: '•'
  description:
    - A shiny, metallic substance, with applications in specialized electronics.
    - It also seems to be highly valued by local aliens.
  properties: [pickable]
- name: mithril
  display:
    attr: silver
    char: 'M'
  description:
    - Mithril can be beaten like copper, and polished like glass.  One can also make of it a metal, light and yet harder than tempered steel. Its beauty is like to that of common silver, but the beauty of mithril does not tarnish or grow dim.
  properties: [pickable]
- name: furnace
  display:
    attr: fire
    char: '#'
  description:
    - A furnace can be used to turn metal ore into various useful products.
  properties: [pickable]
- name: big furnace
  display:
    attr: fire
    char: '#'
  description:
    - A big furnace can get even hotter than a normal furnace, and can be used to process quartz into silicon.
  properties: [pickable]
- name: small motor
  display:
    attr: entity
    char: 'm'
  description:
    - A motor is useful for making devices that can turn when electric current is applied.
    - This one is rather small, but surprisingly efficient.
  properties: [pickable]
- name: big motor
  display:
    attr: entity
    char: 'M'
  description:
    - A motor is useful for making devices that can turn when electric current is applied.
    - This one is huge and could be used to construct powerful machinery.
  properties: [pickable]
- name: flower
  display:
    attr: flower
    char: '*'
  description:
    - A beautiful flower that grows wild in local meadows.  It is not clear what it might be useful for, but it looks nice.
  properties: [pickable, growable]
  growth: [30, 50]
- name: tea plant
  display:
    attr: plant
    char: 't'
  description:
    - Camellia sinensis.
  properties: [pickable, growable]
  growth: [5000, 6000]
  yields: tea leaves
- name: cup of tea
  display:
    attr: sand
    char: 'u'
  description:
    - A nice hot cup of tea.
  properties: [pickable]
- name: tea leaves
  display:
    attr: plant
    char: 'l'
  description:
    - Leaves picked from a tea plant.  They give off a nice smell when crushed.
  properties: [pickable]
- name: cotton
  display:
    attr: silver
    char: 'i'
  description:
    - A plant with tufts of soft fibers that can be harvested and used to make things, including sheets of material that the local aliens like to drape over their bodies.
  properties: [pickable, growable, combustible]
  growth: [100, 800]
  combustion:
    ignition: 0.1
    duration: [20, 40]
    product: ash
- name: linotype
  display:
    attr: silver
    char: 't'
  description:
<<<<<<< HEAD
  - Employs hot lead typesetting to arrange glyphs into a mold for printing.
  - |
    An equipped `linotype`{=entity} device enables the `format` command:
    ```
    format : a -> Text
    ```
    which can turn any value into a suitable text representation.
  properties: [portable]
=======
    - Employs hot lead typesetting to arrange glyphs into a mold for printing.
    - |
      An equipped `linotype`{=entity} device enables the `format` command:
      ```
      format : a -> text
      ```
      which can turn any value into a suitable text representation.
  properties: [pickable]
>>>>>>> 76958a46
  capabilities: [format]
- name: Elmer's glue
  display:
    attr: snow
    char: 'g'
  description:
<<<<<<< HEAD
  - Polyvinyl acetate. Popular adhesive for crafting. Of dubious nutritional value.
  - |
    Facilitates the concatenation of text values.
  - |
    The infix operator `++ : Text -> Text -> Text`{=snippet}
    can be used to concatenate two `Text`{=type} values.  For example,
  - |
    "Number of widgets: " ++ format numWidgets
  properties: [portable]
=======
    - Polyvinyl acetate. Popular adhesive for crafting. Of dubious nutritional value.
    - |
      Facilitates the concatenation of text values.
    - |
      The infix operator `++ : text -> text -> text`{=snippet}
      can be used to concatenate two text values.  For example,
    - |
      ```
      let numWidgets = 42
      in "Number of widgets: " ++ format numWidgets
      ```
  properties: [pickable]
>>>>>>> 76958a46
  capabilities: [concat]
- name: caliper
  display:
    attr: silver
    char: 'C'
  description:
<<<<<<< HEAD
  - Simple, yet accurate measuring device. Can determine the length of a text value.
  - |
    ```
    chars : Text -> Int
    ```
    computes the number of characters in a `Text`{=type} value.
  properties: [portable]
=======
    - Simple, yet accurate measuring device. Can determine the length of a text value.
    - |
      ```
      chars : text -> int
      ```
      computes the number of characters in a `text`{=type} value.
  properties: [pickable]
>>>>>>> 76958a46
  capabilities: [charcount]
- name: wedge
  display:
    attr: silver
    char: 'v'
  description:
<<<<<<< HEAD
  - A simple machine for the textually-inclined; plain but effective.
  - |
    An equipped `wedge`{=entity} enables the `split` command:
    ```
    split : Int -> Text -> Text * Text
    ```
    splits a `Text`{=type} value into two pieces, one before the given index and one after.
  properties: [portable]
=======
    - A simple machine for the textually-inclined; plain but effective.
    - |
      An equipped `wedge`{=entity} enables the `split` command:
      ```
      split : int -> text -> text * text
      ```
      splits a `text`{=type} value into two pieces, one before the given index and one after.
  properties: [pickable]
>>>>>>> 76958a46
  capabilities: [split]
- name: string
  display:
    attr: silver
    char: '~'
  description:
<<<<<<< HEAD
  - A long, flexible device for transferring either force or
    information, made of twisted cotton fibers.  Multiple strings can
    also be woven into larger configurations such as cloth or nets.
  - |
    An equipped `string`{=entity} device enables several commands for working with
    `Text`{=type} values:
  - |
    `format : a -> Text` can turn any value into a suitable text
    representation.
  - |
    The infix operator `++ : Text -> Text -> Text`{=snippet}
    can be used to concatenate two text values.  For example,
  - |
    ```
    let numWidgets = 42
    in "Number of widgets: " ++ format numWidgets
    ```
  - |
    `chars : Text -> Int` computes the number of characters in a
    `Text`{=type} value.
  - |
    `split : Int -> Text -> Text * Text` splits a `Text`{=type} value into
    two pieces, one before the given index and one after.
  properties: [portable]
=======
    - A long, flexible device for transferring either force or information, made of twisted cotton fibers.  Multiple strings can also be woven into larger configurations such as cloth or nets.
    - |
      An equipped `string`{=entity} device enables several commands for working with
      `text`{=type} values:
    - |
      `format : a -> text` can turn any value into a suitable text
      representation.
    - |
      The infix operator `++ : text -> text -> text`{=snippet}
      can be used to concatenate two text values.  For example,
    - |
      ```
      let numWidgets = 42
      in "Number of widgets: " ++ format numWidgets
      ```
    - |
      `chars : text -> int` computes the number of characters in a
      `text`{=type} value.
    - |
      `split : int -> text -> text * text` splits a `text`{=type} value into
      two pieces, one before the given index and one after.
  properties: [pickable]
>>>>>>> 76958a46
  capabilities: [format, concat, charcount, split]
- name: decoder ring
  display:
    attr: silver
    char: 'O'
  description:
<<<<<<< HEAD
  - |
    A handy lookup table for converting from characters to numeric codes and
    back, shaped for some reason into a ring.  When equipped, it
    enables two functions:
  - |
    `charAt : Int -> Text -> Int` returns the numeric code of the
    character at a specific index in a (0-indexed) `Text`{=type} value.
  - |
    `toChar : Int -> Text` creates a singleton (length-1) `Text`{=type}
    value containing a character with the given numeric code.
  properties: [portable]
=======
    - |
      A handy lookup table for converting from characters to numeric codes and
      back, shaped for some reason into a ring.  When equipped, it
      enables two functions:
    - |
      `charAt : int -> text -> int` returns the numeric code of the
      character at a specific index in a (0-indexed) `text`{=type} value.
    - |
      `toChar : int -> text` creates a singleton (length-1) `text`{=type}
      value containing a character with the given numeric code.
  properties: [pickable]
>>>>>>> 76958a46
  capabilities: [code]
- name: lambda
  display:
    attr: flower
    char: 'λ'
  description:
<<<<<<< HEAD
  - A wild lambda.  They are somewhat rare, but regrow when picked.  Lambdas
    are delicious when cooked into curry.
  - Lambdas can also be used to create functions. For example,
  - |
    ```
    def thrice : Cmd Unit -> Cmd Unit = \c. c;c;c end
    ```
  - defines the function `thrice`{=snippet} which repeats a command three times.
  properties: [portable, growable]
=======
    - A wild lambda.  They are somewhat rare, but regrow when picked.  Lambdas are delicious when cooked into curry.
    - Lambdas can also be used to create functions. For example,
    - |
      ```
      def thrice : cmd unit -> cmd unit = \c. c;c;c end
      ```
    - defines the function `thrice`{=snippet} which repeats a command three times.
  properties: [pickable, growable]
>>>>>>> 76958a46
  growth: [100, 200]
  capabilities: [lambda]
- name: curry
  display:
    attr: flower
    char: 'C'
  description:
    - Delicious curry cooked from wild lambdas.
  properties: [pickable]
- name: water
  display:
    attr: water
    char: ' '
  description:
    - Liquid dihydrogen monoxide, which seems to be plentiful on this planet.
  properties: [pickable, infinite, liquid]
- name: wavy water
  display:
    attr: water
    char: '~'
  description:
    - A wavy section of water.  The same as normal water, but with more waves.
  properties: [pickable, infinite, liquid]
  yields: water
- name: boat
  display:
    attr: wood
    char: 'B'
  description:
    - A robot with a boat equipped can float on top of water without drowning.
    - |
      **NOTE:** most devices are automatically equipped on robots that
      will require them; but this doesn't work in the case of boats since floating is not
      associated with any particular command.  To manually ensure a boat is equipped on
      a robot, just add the special command `require "boat"` to the robot's program.
  properties: [pickable]
  capabilities: [float]
- name: sand
  display:
    attr: sand
    char: '█'
  description:
    - A substance composed mostly of tiny rocks and mineral particles that can be used in a furnace to make glass.  You can often find it near water, or make it yourself by grinding up rocks.
  properties: [pickable]
- name: glass
  display:
    attr: entity
    char: '□'
  description:
    - A pane of a brittle, clear substance, made from melting sand in a furnace.
  properties: [pickable]
- name: LaTeX
  display:
    attr: flower
    char: '$'
  description:
    - A naturally occurring substance derived from trees, useful for producing rubber and for typesetting mathematical documents.
  properties: [pickable, growable]
  growth: [2000, 3000]
- name: rubber
  display:
    attr: rubber
    char: '%'
  description:
    - A flexible, durable material made from LaTeX.
  properties: [pickable]
- name: bit (0)
  display:
    attr: entity
    char: '0'
  description:
    - A bit is used to represent the smallest possible amount of information. Useful for constructing various information-processing devices, as well as drills.
  properties: [pickable, growable]
  growth: [200, 400]
- name: bit (1)
  display:
    attr: entity
    char: '1'
  description:
    - A bit is used to represent the smallest possible amount of information. Useful for constructing various information-processing devices, as well as drills.
  properties: [pickable, growable]
  growth: [200, 400]
- name: pixel (R)
  display:
    attr: red
    char: '.'
  description:
    - A tiny picture element, used either to emit or detect red light.
  properties: [pickable, growable]
  growth: [1000, 1500]
- name: pixel (G)
  display:
    attr: green
    char: '.'
  description:
    - A tiny picture element, used either to emit or detect green light.
  properties: [pickable, growable]
  growth: [1000, 1500]
- name: pixel (B)
  display:
    attr: blue
    char: '.'
  description:
    - A tiny picture element, used either to emit or detect blue light.
  properties: [pickable, growable]
  growth: [1000, 1500]
- name: camera
  display:
    attr: device
    char: '@'
  description:
    - A camera is a device for capturing images.
  properties: [pickable]
- name: circuit
  display:
    attr: plant
    char: '#'
  description:
    - |
      A circuit is needed for constructing various "smart" devices.
  properties: [pickable]
- name: blueprint
  display:
    attr: blue
    char: 'B'
  description:
    - This enables the `structure` and `floorplan` commands to locate and analyze structures placed in the world.
    - |
      `structure : text -> int -> cmd (unit + (int * (int * int)))`
    - Gets the x, y coordinates of the southwest corner of a constructed structure, by name and index.
    - |
      `floorplan : text -> cmd (int * int)`
    - Gets the dimensions of a structure template.
  properties: [pickable]
  capabilities: [structure]
- name: drill bit
  display:
    attr: entity
    char: '!'
  description:
    - A drill bit is the most important component of a drill, and must be made out of two bits of opposite parity, for strength.
  properties: [pickable]
- name: box
  display:
    attr: wood
    char: '□'
  description:
    - A wooden box.  It can hold things or be used as housing for other devices.
  properties: [pickable]
- name: wooden gear
  display:
    attr: wood
    char: '*'
  description:
    - A wooden gear.  Not quite as strong or versatile as an iron gear, but easy to produce.
  properties: [pickable]
- name: teeter-totter
  display:
    attr: wood
    char: '/'
  description:
    - A rotating board apparently popular with young aliens.  Perhaps it could also be used as a primitive balance scale.
  properties: [pickable]
- name: Linux
  display:
    attr: entity
    char: 'L'
  description:
    - A copy of the Linux operating system.
  properties: [pickable]
- name: gold coin
  display:
    char: '©'
    attr: gold
  description:
    - A small round shaped piece of gold metal that the aliens pass between each other occasionaly.
    - Besides staying shiny it does not appear to have practical use.
  properties: [pickable]
############################################################
### Utility ################################################
############################################################
- name: upper left corner
  display:
    attr: entity
    char: '┌'
  description:
    - Upper left corner.
  properties: [unwalkable, known]
- name: upper right corner
  display:
    attr: entity
    char: '┐'
  description:
    - An upper right corner wall.
  properties: [unwalkable, known]
- name: lower left corner
  display:
    attr: entity
    char: '└'
  description:
    - A lower left corner wall.
  properties: [unwalkable, known]
- name: lower right corner
  display:
    attr: entity
    char: '┘'
  description:
    - A lower right corner wall.
  properties: [unwalkable, known]
- name: down and horizontal wall
  display:
    attr: entity
    char: '┬'
  description:
    - A down and horizontal wall.
  properties: [unwalkable, known]
- name: up and horizontal wall
  display:
    attr: entity
    char: '┴'
  description:
    - A up and horizontal wall.
  properties: [unwalkable, known]
- name: left and vertical wall
  display:
    attr: entity
    char: '┤'
  description:
    - A left and vertical wall.
  properties: [unwalkable, known]
- name: right and vertical wall
  display:
    attr: entity
    char: '├'
  description:
    - A right and vertical wall.
  properties: [unwalkable, known]
- name: horizontal wall
  display:
    attr: entity
    char: '─'
  description:
    - A horizontal wall.
  properties: [unwalkable, known]
- name: vertical wall
  display:
    attr: entity
    char: '│'
  description:
    - A vertical wall.
  properties: [unwalkable, known]
############################################################
### Devices ################################################
############################################################
- name: bitcoin
  display:
    char: '₿'
    attr: gold
  description:
    - A beautiful round shaped piece of metal that seems to be of great value to the aliens on this planet.
    - Just like the bit it has two sides and when you flip it, it lands perfectly randomly on one of the sides.
  properties: [pickable]
  capabilities: [random]
- name: treads
  plural: treads
  display:
    attr: device
    char: '%'
  description:
    - Equipping treads on a robot allows it to move and turn.
    - The `move` command moves the robot forward one unit.
    - |
      For example to move two units:
    - |
      `move; move;`
    - The `turn` command takes a direction as an argument, which can be either absolute (north, west, east, south) or relative (left, right, forward, back, down).
    - |
      Example:
    - |
      `move; turn left; move; turn right`
  capabilities: [move, turn]
  properties: [pickable]
- name: tank treads
  plural: tank treads
  display:
    attr: device
    char: '%'
  description:
    - Tank treads work like treads, but are large enough to move even heavy robots around.
  capabilities: [move, turn, moveheavy]
  properties: [pickable]
- name: tape drive
  display:
    attr: device
    char: '%'
  description:
    - A `tape drive`{=entity} allows you to `backup`; that is, to drive in reverse.
  capabilities: [backup]
  properties: [pickable]
- name: dozer blade
  display:
    attr: silver
    char: '/'
  description:
<<<<<<< HEAD
  - A broad, sturdy surface that can be attached to a robot and used to `push` objects.
  - |
    `push : Cmd Unit` will advance the robot and the entity in front of it forward by one step.
  properties: [portable]
=======
    - A broad, sturdy surface that can be attached to a robot and used to `push` objects.
    - |
      `push : cmd unit` will advance the robot and the entity in front of it forward by one step.
  properties: [pickable]
>>>>>>> 76958a46
  capabilities: [push]
- name: grabber
  display:
    attr: device
    char: '<'
  description:
<<<<<<< HEAD
  - A grabber arm is an all-purpose, hydraulically controlled device that can
    manipulate other items and robots via the `grab`, `place`, and `give`
    commands.
  - The `grab` command takes no arguments; it simply grabs whatever is
    available, and also returns the name of the grabbed thing as a string.
    It raises an exception if run in a cell that does not contain an item.
  - The `place` command takes one argument, the name of the item to
    place.  The item is removed from the robot's inventory and placed
    in the robot's current cell (which must be empty).  Raises an
    exception if the operation fails.
  - "The `give` command takes two arguments: the `Actor`{=type} to
    give an item to (which can be at most 1 cell away), and the name
    of the item to give. Raises an exception if the operation fails."
=======
    - A grabber arm is an all-purpose, hydraulically controlled device that can manipulate other items and robots via the `grab`, `place`, and `give` commands.
    - The `grab` command takes no arguments; it simply grabs whatever is available, and also returns the name of the grabbed thing as a string. It raises an exception if run in a cell that does not contain an item.
    - The `place` command takes one argument, the name of the item to place.  The item is removed from the robot's inventory and placed in the robot's current cell (which must be empty).  Raises an exception if the operation fails.
    - "The `give` command takes two arguments: the actor to give an item to (which can be at most 1 cell away), and the name of the item to give. Raises an exception if the operation fails."
>>>>>>> 76958a46
  capabilities: [grab, give, place]
  properties: [pickable]
- name: fast grabber
  display:
    attr: device
    char: '≪'
  description:
    - A fast grabber is an improved version of the basic grabber - not only can it `grab`, `place`, and `give`, it can also `swap`.
    - The `swap` command allows the robot to execute grab and place at the same time so that the location where the robot is standing does not become empty.
    - You can use this to prevent failures where multiple robots are trying to grab, place or scan a given location.
    - In addition you retain the capability to use the `atomic` command, with which you can implement other commands that are safe when run in parallel.
  capabilities: [grab, swap, give, place, atomic]
  properties: [pickable]
- name: binoculars
  display:
    attr: device
    char: 'B'
  description:
    - Allows one to `scout` for other robots
  capabilities: [recondir]
  properties: [pickable]
- name: welder
  display:
    attr: device
    char: 'f'
  description:
    - |
      A welder can be used to affix other gadgets to one's robot, providing
      the `equip` and `unequip` commands.
    - |
      The `equip` command takes one argument: the name of the device to equip.
      Raises an exception if the device is not in your inventory.
    - |
      The `unequip` command takes one argument: the name of the device to unequip.
      Raises an exception if the device is not equipped.
  capabilities: [equip, unequip]
  properties: [pickable]
- name: harvester
  display:
    attr: device
    char: '≤'
  description:
    - A harvester can be used via the `harvest` command, which is almost identical to the `grab` command.  The big difference is that some entities, when harvested instead of grabbed, leave behind a seed which will eventually grow into another copy of the original entity.
    - For entities which do not grow, `harvest` behaves exactly the same as `grab`.
  capabilities: [grab, harvest, place]
  properties: [pickable]
- name: toolkit
  display:
    attr: device
    char: 'Ѣ'
  description:
    - "A toolkit can be used, via the `salvage` command, to take apart old robots."
    - "`salvage` takes no arguments. It looks for an inactive robot (one which is not currently running a program) in the current cell. If an inactive robot is found, its log (if any) is downloaded and it is dismantled, transferring its knowledge, devices, and inventory to the robot running `salvage`.  If no inactive robots are found in the current cell, `salvage` does nothing."
  capabilities: [salvage]
  properties: [pickable]
- name: solar panel
  display:
    attr: device
    char: '#'
  description:
    - An extremely efficient solar panel, capable of generating sufficient power from ambient starlight alone. A robot powered by one of these can operate any time, including on cloudy days and at night.
  capabilities: [power]
  properties: [pickable]
- name: drill
  display:
    attr: device
    char: '!'
  description:
    - A drill allows robots to `drill` through rocks and mountains (with e.g. `drill forward`), and extract resources from mines (with `drill down`).
  capabilities: [drill]
  properties: [pickable]
- name: metal drill
  display:
    attr: iron
    char: '!'
  description:
    - A metal drill allows robots to drill through rocks and mountains, and extract resources from mines, faster than a regular drill.
    - A metal drill is also able to drill deeper than a regular drill.  Thus, some resources are only reachable using a metal drill.
  capabilities: [drill]
  properties: [pickable]
- name: typewriter
  display:
    attr: device
    char: 'Д'
  description:
    - A typewriter is used to inscribe symbols on paper, thus reifying pure, platonic information into a physical form.
  properties: [pickable]
- name: 3D printer
  display:
    attr: device
    char: '3'
  description:
    - A 3D printer gives you the capability of printing more robots! You can access the 3D printer via the `build` command.
    - 'Example:'
    - |
      ```
      build {move; grab; turn back; move; give base "tree"}
      ```
    - |
      builds a robot to get the tree on the cell to the
      north (if there is one) and bring it back to the base. The `build` command
      always returns a reference to the newly constructed robot. For example,
    - |
      ```
      r <- build {move}; view r
      ```
    - |
      builds a robot and then views it.
  properties: [pickable]
  capabilities: [build]
- name: dictionary
  display:
    attr: device
    char: 'D'
<<<<<<< HEAD

  description:
  - |
    A dictionary allows a robot to remember definitions and reuse them
    later.  You can access this ability with either a `def`{=snippet} command,
    which creates a name for an expression or command that is
    available from then on, or with a `let`{=snippet} expression, which names an
    expression or command locally within another expression.
  - |
    ```
    def m2 : Cmd Unit = move; move end
    ```
  - |
    ```
    let x : Int = 3 in x^2 + 2*x + 1
    ```
  - The type annotations in `def`{=snippet} are optional.

  properties: [portable]
=======
  description:
    - |
      A dictionary allows a robot to remember definitions and reuse them
      later.  You can access this ability with either a `def`{=snippet} command,
      which creates a name for an expression or command that is
      available from then on, or with a `let`{=snippet} expression, which names an
      expression or command locally within another expression.
    - |
      ```
      def m2 : cmd unit = move; move end
      ```
    - |
      ```
      let x : int = 3 in x^2 + 2*x + 1
      ```
    - The type annotations in `def`{=snippet} are optional.
  properties: [pickable]
>>>>>>> 76958a46
  capabilities: [env]
- name: branch predictor
  display:
    attr: device
    char: 'y'
  description:
    - |
      A branch predictor is a device which allows a robot to interpret
      conditional expressions.  The syntax for a conditional expression
      is `if` followed by three arguments: a boolean test and then
      two delayed expressions (i.e. expressions in curly braces) of the same type.
    - 'Example:'
    - |
      ```
      let x = 2 in
      if (x > 3) {move} {turn right; move}
      ```
  properties: [pickable]
  capabilities: [cond]
- name: detonator
  display:
    attr: fire
    char: '*'
  description:
    - An explosive device which can be used to self-destruct, via the `selfdestruct` command.  Immediately vaporizes the robot and any inventory it is carrying.  Can be useful, say, if you are sending out some exploratory robots and don't want them cluttering up the world once they are done.
  properties: [pickable]
  capabilities: [selfdestruct]
- name: life support system
  display:
    attr: device
    char: 'Ж'
  description:
    - A state-of-the-art life support system which maintains the particular temperature and mixture of gases you need to survive. It uses a sophisticated recirculating system and can run pretty much indefinitely.  Unfortunately, the atmosphere outside is severely toxic (why do the inhabitants of this planet need so much nitrogen!?), so you'll have to stay inside for now.
  properties: [pickable]
- name: scanner
  display:
    attr: device
    char: '$'
  description:
<<<<<<< HEAD
  - "With a scanner device, robots can use the `scan` command to learn
    about their surroundings.  Simply give `scan` a direction in which to scan,
    and information about the scanned item (if any) will be added to the robot's
    inventory."
  - "A scanner also enables `blocked : Cmd Bool`, which returns a
     boolean value indicating whether the robot's path is blocked
     (i.e. whether executing a `move` command would fail);
     `ishere : Text -> Cmd Bool` for checking whether the current
     cell contains a particular entity; and `isempty : Cmd Bool` for
     checking whether the current cell is empty of entities. Note that
     `ishere` and `isempty` do not detect robots, only entities."
  - "Finally, robots can use the `upload` command to copy their accumulated
    knowledge to another nearby robot; for example, `upload base`."
  properties: [portable]
=======
    - "With a scanner device, robots can use the `scan` command to learn about their surroundings.  Simply give `scan` a direction in which to scan, and information about the scanned item (if any) will be added to the robot's inventory."
    - "A scanner also enables `blocked : cmd bool`, which returns a boolean value indicating whether the robot's path is blocked (i.e. whether executing a `move` command would fail); `ishere : text -> cmd bool` for checking whether the current cell contains a particular entity; and `isempty : cmd bool` for checking whether the current cell is empty of entities. Note that `ishere` and `isempty` do not detect robots, only entities."
    - "Finally, robots can use the `upload` command to copy their accumulated knowledge to another nearby robot; for example, `upload base`."
  properties: [pickable]
>>>>>>> 76958a46
  capabilities: [scan, sensefront, sensehere]
- name: olfactometer
  display:
    char: 'N'
  description:
<<<<<<< HEAD
  - An electronic "nose" that can tell how far away something is.
  - |
    `sniff : Text -> Cmd Int` returns the distance to the nearest specified entity.
  properties: [portable]
=======
    - An electronic "nose" that can tell how far away something is.
    - |
      `sniff : text -> cmd int` returns the distance to the nearest specified entity.
  properties: [pickable]
>>>>>>> 76958a46
  capabilities: [detectdistance]
- name: flash memory
  display:
    attr: device
    char: '§'
  description:
    - "A compact, non-volatile memory device, capable of storing up to 8 pZ of data."
    - "Flash memory can be used as a component of other devices.  In addition, a flash memory device can be used to reprogram other robots using the `reprogram` command."
    - "The robot being reprogrammed must be idle, and must possess enough capabilities to run the new command; otherwise reprogramming will fail."
  properties: [pickable]
  capabilities: [reprogram]
- name: mirror
  display:
    attr: device
    char: 'U'
  description:
    - "With a mirror, robots can reflect on themselves and see their own name."
    - "A mirror enables the `whoami` command, which returns the robot's name as a string."
    - "It also enables the special `self` variable, which gives a robot a reference to itself."
  properties: [pickable]
  capabilities: [whoami]
- name: logger
  display:
    attr: device
    char: 'l'
  description:
    - "Allows a robot to generate and store messages for later viewing, using the `log` command, which takes a string.  Log messages are also automatically generated by uncaught exceptions."
  properties: [pickable]
  capabilities: [log]
- name: hearing aid
  display:
    attr: device
    char: '@'
  description:
    - "Allows a robot to hear anything being said nearby."
    - "Simply having this device equipped will automatically add messages said by nearby actors to this robot's log, assuming it has a logger equipped."
    - "That way you can view any heard message later either in the logger or the message window."
    - "To wait for a message and get the string value, use:"
    - |
      ```
      l <- listen; log $ "I have waited for someone to say " ++ l
      ```
  properties: [pickable]
  capabilities: [listen]
- name: counter
  display:
    attr: device
    char: 'C'
  description:
<<<<<<< HEAD
  - |
    A counter enables the command `count : Text -> Cmd Int`,
    which counts how many occurrences of an entity are currently
    in the inventory.  This is an upgraded version of the `has`
    command, which returns a `Bool`{=type} instead of an `Int`{=type} and does
    not require any special device.
  properties: [portable]
=======
    - |
      A counter enables the command `count : text -> cmd int`,
      which counts how many occurrences of an entity are currently
      in the inventory.  This is an upgraded version of the `has`
      command, which returns a bool instead of an int and does
      not require any special device.
  properties: [pickable]
>>>>>>> 76958a46
  capabilities: [count]
- name: calculator
  display:
    attr: device
    char: '+'
  description:
    - "A calculator allows a robot to do basic arithmetic calculations: addition, subtraction, multiplication, division, and exponentiation."
  properties: [pickable]
  capabilities: [arith]
- name: ADT calculator
  display:
    attr: device
    char: '±'
  description:
<<<<<<< HEAD
  - |
    A calculator with Advanced Display Technology (an attached
    typewriter that can print out the results).  For some reason, in
    addition to the usual arithmetic on numbers, an ADT calculator can
    also do arithmetic on types!  After all, the helpful typewritten manual
    explains, a type is just a collection of values, and a finite collection
    of values is just a fancy number.  For example, the type `Bool`{=type} is
    just a fancy version of the number 2, where the two things happen to be
    labelled `false` and `true`.  There are also types `Unit`{=type} and
    `void`{=type} that correspond to 1 and 0, respectively.
  - |
    The product of two types is a type of pairs, since, for example,
    if `t`{=type} is a type with three elements, then there are 2 * 3 = 6
    different pairs containing a `Bool`{=type} and a `t`{=type}, that is, 6 elements
    of type `Bool * t`{=type}.  For working with products of types, the ADT
    calculator enables pair syntax `(1, "Hi!")` as well as the projection
    functions `fst : a * b -> a` and `snd : a * b -> b`.
  - |
    The sum of two types is a type with two options; for example, a
    value of type `Bool + t`{=type} is either a `Bool`{=type} value or a `t`{=type} value,
    and there are `2 + 3 == 5` such values.  For working with sums of
    types, the ADT calculator provides the injection functions `inl :
    a -> a + b` and `inr : b -> a + b`, as well as the case analysis
    function `case : (a + b) -> (a -> c) -> (b -> c) -> c`.  For
    example, `case (inl 3) (\x. 2*x) (\y. 3*y) == 6`, and `case (inr
    3) (\x. 2*x) (\y. 3*y) == 9`.

  properties: [portable]
=======
    - |
      A calculator with Advanced Display Technology (an attached
      typewriter that can print out the results).  For some reason, in
      addition to the usual arithmetic on numbers, an ADT calculator can
      also do arithmetic on types!  After all, the helpful typewritten manual
      explains, a type is just a collection of values, and a finite collection
      of values is just a fancy number.  For example, the type `bool`{=type} is
      just a fancy version of the number 2, where the two things happen to be
      labelled `false` and `true`.  There are also types `unit`{=type} and
      `void`{=type} that correspond to 1 and 0, respectively.
    - |
      The product of two types is a type of pairs, since, for example,
      if `t`{=type} is a type with three elements, then there are 2 * 3 = 6
      different pairs containing a `bool`{=type} and a `t`{=type}, that is, 6 elements
      of type `bool * t`{=type}.  For working with products of types, the ADT
      calculator enables pair syntax `(1, "Hi!")` as well as the projection
      functions `fst : a * b -> a` and `snd : a * b -> b`.
    - |
      The sum of two types is a type with two options; for example, a
      value of type `bool + t`{=type} is either a `bool`{=type} value or a `t`{=type} value,
      and there are `2 + 3 == 5` such values.  For working with sums of
      types, the ADT calculator provides the injection functions `inl :
      a -> a + b` and `inr : b -> a + b`, as well as the case analysis
      function `case : (a + b) -> (a -> c) -> (b -> c) -> c`.  For
      example, `case (inl 3) (\x. 2*x) (\y. 3*y) == 6`, and `case (inr
      3) (\x. 2*x) (\y. 3*y) == 9`.
  properties: [pickable]
>>>>>>> 76958a46
  capabilities: [arith, sum, prod]
- name: compass
  display:
    attr: device
    char: 'N'
  description:
<<<<<<< HEAD
  - |
    A compass gives a robot the ability to orient using the cardinal
    directions north, south, west, and east. For example:
  - |
    `turn west; move; turn north`
  - |
    It also enables the `heading : Cmd Dir` command, which returns the
    robot's current heading. For example, the following code moves
    east and then restores the same heading as before:
  - |
    `d <- heading; turn east; move; turn d`
  properties: [portable]
=======
    - |
      A compass gives a robot the ability to orient using the cardinal
      directions north, south, west, and east. For example:
    - |
      `turn west; move; turn north`
    - |
      It also enables the `heading : cmd dir` command, which returns the
      robot's current heading. For example, the following code moves
      east and then restores the same heading as before:
    - |
      `d <- heading; turn east; move; turn d`
  properties: [pickable]
>>>>>>> 76958a46
  capabilities: [orient]
- name: clock
  display:
    attr: device
    char: '0'
  description:
<<<<<<< HEAD
  - A clock is a device for keeping track of time.  It enables the `wait` and `time` commands.
  - |
    `time : Cmd Int` returns the current time, measured in game ticks since the beginning of the game.
  - |
    `wait : Int -> Cmd Unit` causes a robot to sleep for a specified amount of time (measured in game ticks).
  properties: [portable]
=======
    - A clock is a device for keeping track of time.  It enables the `wait` and `time` commands.
    - |
      `time : cmd int` returns the current time, measured in game ticks since the beginning of the game.
    - |
      `wait : int -> cmd unit` causes a robot to sleep for a specified amount of time (measured in game ticks).
  properties: [pickable]
>>>>>>> 76958a46
  capabilities: [timeabs, timerel]
- name: hourglass
  display:
    attr: device
    char: '8'
  description:
<<<<<<< HEAD
  - An hourglass can measure the relative passage of time.  It enables the `wait` command.
  - |
    `wait : Int -> Cmd Unit` causes a robot to sleep for a specified amount of time (measured in game ticks).
  properties: [portable]
=======
    - An hourglass can measure the relative passage of time.  It enables the `wait` command.
    - |
      `wait : int -> cmd unit` causes a robot to sleep for a specified amount of time (measured in game ticks).
  properties: [pickable]
>>>>>>> 76958a46
  capabilities: [timerel]
- name: rolex
  display:
    char: R
    attr: silver
  description:
<<<<<<< HEAD
  - Enables robots to use the `watch` command.
  - |
    `watch : Dir -> Cmd Unit` will mark an adjacent (in the specified direction) location of interest to monitor for placement or removal of items.
    A subsequent call to `wait` will be interrupted upon a change to the location.
  properties: [portable]
  capabilities: [wakeself]

=======
    - Enables robots to use the `watch` and `wait` commands.
    - |
      `watch : dir -> cmd unit` will mark an adjacent (in the specified direction) location of interest to monitor for placement or removal of items.
      A subsequent call to `wait` will be interrupted upon a change to the location.
  properties: [pickable]
  capabilities: [timerel, wakeself]
>>>>>>> 76958a46
- name: comparator
  display:
    attr: device
    char: '>'
  description:
    - "A comparator allows comparing two values to see whether the first is less, equal, or greater than the second."
    - "Valid comparison operators are <, <=, >, >=, ==, and !=."
  properties: [pickable]
  capabilities: [compare]
- name: I/O cable
  display:
    attr: device
    char: 'Ю'
  description:
    - An I/O cable can be used to communicate with adjacent actors.
  properties: [pickable]
- name: rubber band
  display:
    attr: device
    char: 'O'
  description:
    - "A rubber band can tie multiple commands together so that other robots can't execute commands in between them.  It can be used via the `atomic` command. For example, suppose robot A executes the following code:"
    - |
      ```
      b <- ishere "rock"; if b {grab; return ()} {}
      ```
    - "This seems like a safe way to execute `grab` only when there is a rock to grab.  However, it is actually possible for the `grab` to fail, if some other robot B snatches the rock right after robot A sensed it and before robot A got around to grabbing it on the next game tick."
    - "This will make robot A very sad and it will crash."
    - "To prevent this situation, robot A can wrap the commands in `atomic`, like so:"
    - |
      ```
      atomic (b <- ishere "rock"; if b {grab; return ()} {})
      ```
  properties: [pickable]
  capabilities: [atomic]
- name: net
  display:
    attr: silver
    char: '#'
  description:
    - A net is a device woven out of many strings.  With a net equipped, you can use the `try` command to catch errors. For example
    - |
      ```
      try {move} {turn left}
      ```
    - will attempt to move, but if that fails, turn left instead.
  properties: [pickable]
  capabilities: [try]
- name: antenna
  display:
    attr: silver
    char: 'Y'
  description:
<<<<<<< HEAD
  - A device for transforming electric current into radio waves, and
    vice versa.  Antennas can be used to increase the viable range
    over which you can communicate with your robots.
  - |
    Antennas can also be used to locate nearby actors, by bouncing radio
    waves off them and listening for the echo.  This capability can be
    accessed via two commands:
  - |
    `meet : Cmd (Unit + Actor)` tries to locate a
    nearby actor (a robot, or... something else?) up to one cell away.
    It returns a reference to the nearest actor, or a unit value if
    none are found.
  - |
    `meetAll : (b -> Actor -> Cmd b) -> b -> Cmd b` runs a command on
    every nearby actor (other than oneself), folding over the results
    to compute a final result of type `b`{=type}.  For example, if
    `x`{=snippet}, `y`{=snippet}, and `z`{=snippet}
    are nearby actors, then `meetAll f b0`{=snippet} is equivalent to
    `b1 <- f b0 x; b2 <- f b1 y; f b2 z`{=snippet}.
  properties: [portable]
=======
    - A device for transforming electric current into radio waves, and vice versa.  Antennas can be used to increase the viable range over which you can communicate with your robots.
    - |
      Antennas can also be used to locate nearby actors, by bouncing radio
      waves off them and listening for the echo.  This capability can be
      accessed via two commands:
    - |
      `meet : cmd (unit + actor)` tries to locate a
      nearby actor (a robot, or... something else?) up to one cell away.
      It returns a reference to the nearest actor, or a unit value if
      none are found.
    - |
      `meetAll : (b -> actor -> cmd b) -> b -> cmd b` runs a command on
      every nearby actor (other than oneself), folding over the results
      to compute a final result of type `b`{=type}.  For example, if
      `x`{=snippet}, `y`{=snippet}, and `z`{=snippet}
      are nearby actors, then `meetAll f b0`{=snippet} is equivalent to
      `b1 <- f b0 x; b2 <- f b1 y; f b2 z`{=snippet}.
  properties: [pickable]
>>>>>>> 76958a46
  capabilities: [meet]
- name: GPS receiver
  display:
    attr: device
    char: 'G'
  description:
<<<<<<< HEAD
  - |
    A GPS receiver triangulates your current (x,y) coordinates from
    some convenient satellite signals,
    enabling the command `whereami : Cmd (Int * Int)`.
  properties: [portable]
=======
    - |
      A GPS receiver triangulates your current (x,y) coordinates from
      some convenient satellite signals,
      enabling the command `whereami : cmd (int * int)`.
  properties: [pickable]
>>>>>>> 76958a46
  capabilities: [senseloc]
- name: tweezers
  display:
    attr: device
    char: 'V'
  description:
    - |
      Sometimes small, self-reproducing creatures get stuck inside a robot's
      relays, preventing it from executing properly.  Tweezers are
      useful for removing such pests, and for inspecting robots' detailed
      inner workings.
  properties: [pickable]
  capabilities: [debug]
- name: victrola
  display:
    attr: device
    char: 'Q'
  description:
<<<<<<< HEAD
  - |
    A device for reading and writing data on circular platters made of
    a soft plastic material.  The stylus must be made of a
    hard and durable material, with a special tip that relies on
    quantum effects to extract high-density information.
  - |
    Also allows manipulating composite values consisting of a
    collection of named fields.  For example, `[x = 2, y = "hi"]`
    is a value of type `[x : Int, y : Text]`{=type}.  Individual fields
    can be projected using dot notation.  For example,
    `let r = [y="hi", x=2] in r.x` has the value `2`.  The order
    of the fields does not matter.
  properties: [portable]
=======
    - |
      A device for reading and writing data on circular platters made of
      a soft plastic material.  The stylus must be made of a
      hard and durable material, with a special tip that relies on
      quantum effects to extract high-density information.
    - |
      Also allows manipulating composite values consisting of a
      collection of named fields.  For example, `[x = 2, y = "hi"]`
      is a value of type `[x : int, y : text]`{=type}.  Individual fields
      can be projected using dot notation.  For example,
      `let r = [y="hi", x=2] in r.x` has the value `2`.  The order
      of the fields does not matter.
  properties: [pickable]
>>>>>>> 76958a46
  capabilities: [record]
- name: quantum dot
  display:
    attr: gold
    char: '.'
  description:
    - |
      A nanoscale semiconductor particle with a wide range of
      applications.
  properties: [pickable]
- name: 'key'
  display:
    attr: gold
    char: 'k'
  description:
    - A versatile item, with uses such as opening locked doors, entering input, and retrieving stored values.
  properties: [pickable]
- name: keyboard
  display:
    attr: device
    char: 'K'
  description:
<<<<<<< HEAD
  - A small device with multiple keys, adapted for your unique anatomy.
  - |
    `installKeyHandler : Text -> (Key -> Cmd Unit) -> Cmd Unit`
    installs a custom handler function that can be activated to
    respond to keyboard inputs typed at the REPL.
  - |
    `key : Text -> Key` constructs values of type `Key`{=type}, for
    example `key "Down"` or `key "C-S-x"`.
  properties: [portable]
=======
    - A small device with multiple keys, adapted for your unique anatomy.
    - |
      `installKeyHandler : text -> (key -> cmd unit) -> cmd unit`
      installs a custom handler function that can be activated to
      respond to keyboard inputs typed at the REPL.
    - |
      `key : text -> key` constructs values of type `key`{=type}, for
      example `key "Down"` or `key "C-S-x"`.
  properties: [pickable]
>>>>>>> 76958a46
  capabilities: [handleinput]
- name: halting oracle
  display:
    attr: device
    char: '?'
  description:
<<<<<<< HEAD
  - A device to solve the halting problem. When asked if a
    particular robot program will halt, it always answers YES.
    And it is always correct... or else!
  - |
    Enables the command `halt : Actor -> Cmd Unit` which takes
    a robot as an argument and, if it is up to one cell away,
    cancels its currently running program (if any).  In creative mode,
    there is no distance limitation.
  properties: [portable]
  capabilities: [halt]
=======
    - A device to solve the halting problem. When asked if a particular robot program will halt, it always answers YES. And it is always correct... or else!
    - |
      Enables the command `halt : actor -> cmd unit` which takes
      a robot as an argument and, if it is up to one cell away,
      cancels its currently running program (if any).  In creative mode,
      there is no distance limitation.
  properties: [pickable]
  capabilities: [halt]
- name: atomic vector plotter
  display:
    attr: device
    char: 'A'
  description:
    - A plot device for plotting interstellar and intermolecular atomic vector gradients.
  properties: [pickable]
- name: infinite improbability drive
  display:
    attr: device
    char: 'I'
  description:
    - |
      Enables the `teleport` command, which takes as arguments an
      `actor`{=type} and a location in the form of a pair of
      coordinates, and teleports the given actor to the specified
      coordinates (and may also have some improbable side effects).
  properties: [pickable]
  capabilities: [teleport]
>>>>>>> 76958a46
<|MERGE_RESOLUTION|>--- conflicted
+++ resolved
@@ -335,144 +335,74 @@
     attr: silver
     char: 't'
   description:
-<<<<<<< HEAD
-  - Employs hot lead typesetting to arrange glyphs into a mold for printing.
-  - |
-    An equipped `linotype`{=entity} device enables the `format` command:
-    ```
-    format : a -> Text
-    ```
-    which can turn any value into a suitable text representation.
-  properties: [portable]
-=======
     - Employs hot lead typesetting to arrange glyphs into a mold for printing.
     - |
       An equipped `linotype`{=entity} device enables the `format` command:
       ```
-      format : a -> text
+      format : a -> Text
       ```
       which can turn any value into a suitable text representation.
   properties: [pickable]
->>>>>>> 76958a46
   capabilities: [format]
 - name: Elmer's glue
   display:
     attr: snow
     char: 'g'
   description:
-<<<<<<< HEAD
-  - Polyvinyl acetate. Popular adhesive for crafting. Of dubious nutritional value.
-  - |
-    Facilitates the concatenation of text values.
-  - |
-    The infix operator `++ : Text -> Text -> Text`{=snippet}
-    can be used to concatenate two `Text`{=type} values.  For example,
-  - |
-    "Number of widgets: " ++ format numWidgets
-  properties: [portable]
-=======
     - Polyvinyl acetate. Popular adhesive for crafting. Of dubious nutritional value.
     - |
       Facilitates the concatenation of text values.
     - |
-      The infix operator `++ : text -> text -> text`{=snippet}
-      can be used to concatenate two text values.  For example,
+      The infix operator `++ : Text -> Text -> Text`{=snippet}
+      can be used to concatenate two `Text`{=type} values.  For example,
     - |
       ```
       let numWidgets = 42
       in "Number of widgets: " ++ format numWidgets
       ```
   properties: [pickable]
->>>>>>> 76958a46
   capabilities: [concat]
 - name: caliper
   display:
     attr: silver
     char: 'C'
   description:
-<<<<<<< HEAD
-  - Simple, yet accurate measuring device. Can determine the length of a text value.
-  - |
-    ```
-    chars : Text -> Int
-    ```
-    computes the number of characters in a `Text`{=type} value.
-  properties: [portable]
-=======
     - Simple, yet accurate measuring device. Can determine the length of a text value.
     - |
       ```
-      chars : text -> int
-      ```
-      computes the number of characters in a `text`{=type} value.
-  properties: [pickable]
->>>>>>> 76958a46
+      chars : Text -> Int
+      ```
+      computes the number of characters in a `Text`{=type} value.
+  properties: [pickable]
   capabilities: [charcount]
 - name: wedge
   display:
     attr: silver
     char: 'v'
   description:
-<<<<<<< HEAD
-  - A simple machine for the textually-inclined; plain but effective.
-  - |
-    An equipped `wedge`{=entity} enables the `split` command:
-    ```
-    split : Int -> Text -> Text * Text
-    ```
-    splits a `Text`{=type} value into two pieces, one before the given index and one after.
-  properties: [portable]
-=======
     - A simple machine for the textually-inclined; plain but effective.
     - |
       An equipped `wedge`{=entity} enables the `split` command:
       ```
-      split : int -> text -> text * text
-      ```
-      splits a `text`{=type} value into two pieces, one before the given index and one after.
-  properties: [pickable]
->>>>>>> 76958a46
+      split : Int -> Text -> Text * Text
+      ```
+      splits a `Text`{=type} value into two pieces, one before the given index and one after.
+  properties: [pickable]
   capabilities: [split]
 - name: string
   display:
     attr: silver
     char: '~'
   description:
-<<<<<<< HEAD
-  - A long, flexible device for transferring either force or
-    information, made of twisted cotton fibers.  Multiple strings can
-    also be woven into larger configurations such as cloth or nets.
-  - |
-    An equipped `string`{=entity} device enables several commands for working with
-    `Text`{=type} values:
-  - |
-    `format : a -> Text` can turn any value into a suitable text
-    representation.
-  - |
-    The infix operator `++ : Text -> Text -> Text`{=snippet}
-    can be used to concatenate two text values.  For example,
-  - |
-    ```
-    let numWidgets = 42
-    in "Number of widgets: " ++ format numWidgets
-    ```
-  - |
-    `chars : Text -> Int` computes the number of characters in a
-    `Text`{=type} value.
-  - |
-    `split : Int -> Text -> Text * Text` splits a `Text`{=type} value into
-    two pieces, one before the given index and one after.
-  properties: [portable]
-=======
     - A long, flexible device for transferring either force or information, made of twisted cotton fibers.  Multiple strings can also be woven into larger configurations such as cloth or nets.
     - |
       An equipped `string`{=entity} device enables several commands for working with
-      `text`{=type} values:
-    - |
-      `format : a -> text` can turn any value into a suitable text
+      `Text`{=type} values:
+    - |
+      `format : a -> Text` can turn any value into a suitable text
       representation.
     - |
-      The infix operator `++ : text -> text -> text`{=snippet}
+      The infix operator `++ : Text -> Text -> Text`{=snippet}
       can be used to concatenate two text values.  For example,
     - |
       ```
@@ -480,70 +410,43 @@
       in "Number of widgets: " ++ format numWidgets
       ```
     - |
-      `chars : text -> int` computes the number of characters in a
-      `text`{=type} value.
-    - |
-      `split : int -> text -> text * text` splits a `text`{=type} value into
+      `chars : Text -> Int` computes the number of characters in a
+      `Text`{=type} value.
+    - |
+      `split : Int -> Text -> Text * Text` splits a `Text`{=type} value into
       two pieces, one before the given index and one after.
   properties: [pickable]
->>>>>>> 76958a46
   capabilities: [format, concat, charcount, split]
 - name: decoder ring
   display:
     attr: silver
     char: 'O'
   description:
-<<<<<<< HEAD
-  - |
-    A handy lookup table for converting from characters to numeric codes and
-    back, shaped for some reason into a ring.  When equipped, it
-    enables two functions:
-  - |
-    `charAt : Int -> Text -> Int` returns the numeric code of the
-    character at a specific index in a (0-indexed) `Text`{=type} value.
-  - |
-    `toChar : Int -> Text` creates a singleton (length-1) `Text`{=type}
-    value containing a character with the given numeric code.
-  properties: [portable]
-=======
     - |
       A handy lookup table for converting from characters to numeric codes and
       back, shaped for some reason into a ring.  When equipped, it
       enables two functions:
     - |
-      `charAt : int -> text -> int` returns the numeric code of the
-      character at a specific index in a (0-indexed) `text`{=type} value.
-    - |
-      `toChar : int -> text` creates a singleton (length-1) `text`{=type}
+      `charAt : Int -> Text -> Int` returns the numeric code of the
+      character at a specific index in a (0-indexed) `Text`{=type} value.
+    - |
+      `toChar : Int -> Text` creates a singleton (length-1) `Text`{=type}
       value containing a character with the given numeric code.
   properties: [pickable]
->>>>>>> 76958a46
   capabilities: [code]
 - name: lambda
   display:
     attr: flower
     char: 'λ'
   description:
-<<<<<<< HEAD
-  - A wild lambda.  They are somewhat rare, but regrow when picked.  Lambdas
-    are delicious when cooked into curry.
-  - Lambdas can also be used to create functions. For example,
-  - |
-    ```
-    def thrice : Cmd Unit -> Cmd Unit = \c. c;c;c end
-    ```
-  - defines the function `thrice`{=snippet} which repeats a command three times.
-  properties: [portable, growable]
-=======
     - A wild lambda.  They are somewhat rare, but regrow when picked.  Lambdas are delicious when cooked into curry.
     - Lambdas can also be used to create functions. For example,
     - |
       ```
-      def thrice : cmd unit -> cmd unit = \c. c;c;c end
+      def thrice : Cmd Unit -> Cmd Unit = \c. c;c;c end
       ```
     - defines the function `thrice`{=snippet} which repeats a command three times.
   properties: [pickable, growable]
->>>>>>> 76958a46
   growth: [100, 200]
   capabilities: [lambda]
 - name: curry
@@ -672,10 +575,10 @@
   description:
     - This enables the `structure` and `floorplan` commands to locate and analyze structures placed in the world.
     - |
-      `structure : text -> int -> cmd (unit + (int * (int * int)))`
+      `structure : Text -> Int -> Cmd (Unit + (Int * (Int * Int)))`
     - Gets the x, y coordinates of the southwest corner of a constructed structure, by name and index.
     - |
-      `floorplan : text -> cmd (int * int)`
+      `floorplan : Text -> Cmd (Int * Int)`
     - Gets the dimensions of a structure template.
   properties: [pickable]
   capabilities: [structure]
@@ -848,43 +751,20 @@
     attr: silver
     char: '/'
   description:
-<<<<<<< HEAD
-  - A broad, sturdy surface that can be attached to a robot and used to `push` objects.
-  - |
-    `push : Cmd Unit` will advance the robot and the entity in front of it forward by one step.
-  properties: [portable]
-=======
     - A broad, sturdy surface that can be attached to a robot and used to `push` objects.
     - |
-      `push : cmd unit` will advance the robot and the entity in front of it forward by one step.
-  properties: [pickable]
->>>>>>> 76958a46
+      `push : Cmd Unit` will advance the robot and the entity in front of it forward by one step.
+  properties: [pickable]
   capabilities: [push]
 - name: grabber
   display:
     attr: device
     char: '<'
   description:
-<<<<<<< HEAD
-  - A grabber arm is an all-purpose, hydraulically controlled device that can
-    manipulate other items and robots via the `grab`, `place`, and `give`
-    commands.
-  - The `grab` command takes no arguments; it simply grabs whatever is
-    available, and also returns the name of the grabbed thing as a string.
-    It raises an exception if run in a cell that does not contain an item.
-  - The `place` command takes one argument, the name of the item to
-    place.  The item is removed from the robot's inventory and placed
-    in the robot's current cell (which must be empty).  Raises an
-    exception if the operation fails.
-  - "The `give` command takes two arguments: the `Actor`{=type} to
-    give an item to (which can be at most 1 cell away), and the name
-    of the item to give. Raises an exception if the operation fails."
-=======
     - A grabber arm is an all-purpose, hydraulically controlled device that can manipulate other items and robots via the `grab`, `place`, and `give` commands.
     - The `grab` command takes no arguments; it simply grabs whatever is available, and also returns the name of the grabbed thing as a string. It raises an exception if run in a cell that does not contain an item.
     - The `place` command takes one argument, the name of the item to place.  The item is removed from the robot's inventory and placed in the robot's current cell (which must be empty).  Raises an exception if the operation fails.
-    - "The `give` command takes two arguments: the actor to give an item to (which can be at most 1 cell away), and the name of the item to give. Raises an exception if the operation fails."
->>>>>>> 76958a46
+    - "The `give` command takes two arguments: the `Actor`{=type} to give an item to (which can be at most 1 cell away), and the name of the item to give. Raises an exception if the operation fails."
   capabilities: [grab, give, place]
   properties: [pickable]
 - name: fast grabber
@@ -999,27 +879,6 @@
   display:
     attr: device
     char: 'D'
-<<<<<<< HEAD
-
-  description:
-  - |
-    A dictionary allows a robot to remember definitions and reuse them
-    later.  You can access this ability with either a `def`{=snippet} command,
-    which creates a name for an expression or command that is
-    available from then on, or with a `let`{=snippet} expression, which names an
-    expression or command locally within another expression.
-  - |
-    ```
-    def m2 : Cmd Unit = move; move end
-    ```
-  - |
-    ```
-    let x : Int = 3 in x^2 + 2*x + 1
-    ```
-  - The type annotations in `def`{=snippet} are optional.
-
-  properties: [portable]
-=======
   description:
     - |
       A dictionary allows a robot to remember definitions and reuse them
@@ -1029,15 +888,14 @@
       expression or command locally within another expression.
     - |
       ```
-      def m2 : cmd unit = move; move end
-      ```
-    - |
-      ```
-      let x : int = 3 in x^2 + 2*x + 1
+      def m2 : Cmd Unit = move; move end
+      ```
+    - |
+      ```
+      let x : Int = 3 in x^2 + 2*x + 1
       ```
     - The type annotations in `def`{=snippet} are optional.
   properties: [pickable]
->>>>>>> 76958a46
   capabilities: [env]
 - name: branch predictor
   display:
@@ -1077,43 +935,19 @@
     attr: device
     char: '$'
   description:
-<<<<<<< HEAD
-  - "With a scanner device, robots can use the `scan` command to learn
-    about their surroundings.  Simply give `scan` a direction in which to scan,
-    and information about the scanned item (if any) will be added to the robot's
-    inventory."
-  - "A scanner also enables `blocked : Cmd Bool`, which returns a
-     boolean value indicating whether the robot's path is blocked
-     (i.e. whether executing a `move` command would fail);
-     `ishere : Text -> Cmd Bool` for checking whether the current
-     cell contains a particular entity; and `isempty : Cmd Bool` for
-     checking whether the current cell is empty of entities. Note that
-     `ishere` and `isempty` do not detect robots, only entities."
-  - "Finally, robots can use the `upload` command to copy their accumulated
-    knowledge to another nearby robot; for example, `upload base`."
-  properties: [portable]
-=======
     - "With a scanner device, robots can use the `scan` command to learn about their surroundings.  Simply give `scan` a direction in which to scan, and information about the scanned item (if any) will be added to the robot's inventory."
-    - "A scanner also enables `blocked : cmd bool`, which returns a boolean value indicating whether the robot's path is blocked (i.e. whether executing a `move` command would fail); `ishere : text -> cmd bool` for checking whether the current cell contains a particular entity; and `isempty : cmd bool` for checking whether the current cell is empty of entities. Note that `ishere` and `isempty` do not detect robots, only entities."
+    - "A scanner also enables `blocked : Cmd Bool`, which returns a boolean value indicating whether the robot's path is blocked (i.e. whether executing a `move` command would fail); `ishere : Text -> Cmd Bool` for checking whether the current cell contains a particular entity; and `isempty : Cmd Bool` for checking whether the current cell is empty of entities. Note that `ishere` and `isempty` do not detect robots, only entities."
     - "Finally, robots can use the `upload` command to copy their accumulated knowledge to another nearby robot; for example, `upload base`."
   properties: [pickable]
->>>>>>> 76958a46
   capabilities: [scan, sensefront, sensehere]
 - name: olfactometer
   display:
     char: 'N'
   description:
-<<<<<<< HEAD
-  - An electronic "nose" that can tell how far away something is.
-  - |
-    `sniff : Text -> Cmd Int` returns the distance to the nearest specified entity.
-  properties: [portable]
-=======
     - An electronic "nose" that can tell how far away something is.
     - |
-      `sniff : text -> cmd int` returns the distance to the nearest specified entity.
-  properties: [pickable]
->>>>>>> 76958a46
+      `sniff : Text -> Cmd Int` returns the distance to the nearest specified entity.
+  properties: [pickable]
   capabilities: [detectdistance]
 - name: flash memory
   display:
@@ -1163,23 +997,13 @@
     attr: device
     char: 'C'
   description:
-<<<<<<< HEAD
-  - |
-    A counter enables the command `count : Text -> Cmd Int`,
-    which counts how many occurrences of an entity are currently
-    in the inventory.  This is an upgraded version of the `has`
-    command, which returns a `Bool`{=type} instead of an `Int`{=type} and does
-    not require any special device.
-  properties: [portable]
-=======
-    - |
-      A counter enables the command `count : text -> cmd int`,
+    - |
+      A counter enables the command `count : Text -> Cmd Int`,
       which counts how many occurrences of an entity are currently
       in the inventory.  This is an upgraded version of the `has`
-      command, which returns a bool instead of an int and does
+      command, which returns a `Bool`{=type} instead of an `Int`{=type} and does
       not require any special device.
   properties: [pickable]
->>>>>>> 76958a46
   capabilities: [count]
 - name: calculator
   display:
@@ -1194,56 +1018,26 @@
     attr: device
     char: '±'
   description:
-<<<<<<< HEAD
-  - |
-    A calculator with Advanced Display Technology (an attached
-    typewriter that can print out the results).  For some reason, in
-    addition to the usual arithmetic on numbers, an ADT calculator can
-    also do arithmetic on types!  After all, the helpful typewritten manual
-    explains, a type is just a collection of values, and a finite collection
-    of values is just a fancy number.  For example, the type `Bool`{=type} is
-    just a fancy version of the number 2, where the two things happen to be
-    labelled `false` and `true`.  There are also types `Unit`{=type} and
-    `void`{=type} that correspond to 1 and 0, respectively.
-  - |
-    The product of two types is a type of pairs, since, for example,
-    if `t`{=type} is a type with three elements, then there are 2 * 3 = 6
-    different pairs containing a `Bool`{=type} and a `t`{=type}, that is, 6 elements
-    of type `Bool * t`{=type}.  For working with products of types, the ADT
-    calculator enables pair syntax `(1, "Hi!")` as well as the projection
-    functions `fst : a * b -> a` and `snd : a * b -> b`.
-  - |
-    The sum of two types is a type with two options; for example, a
-    value of type `Bool + t`{=type} is either a `Bool`{=type} value or a `t`{=type} value,
-    and there are `2 + 3 == 5` such values.  For working with sums of
-    types, the ADT calculator provides the injection functions `inl :
-    a -> a + b` and `inr : b -> a + b`, as well as the case analysis
-    function `case : (a + b) -> (a -> c) -> (b -> c) -> c`.  For
-    example, `case (inl 3) (\x. 2*x) (\y. 3*y) == 6`, and `case (inr
-    3) (\x. 2*x) (\y. 3*y) == 9`.
-
-  properties: [portable]
-=======
     - |
       A calculator with Advanced Display Technology (an attached
       typewriter that can print out the results).  For some reason, in
       addition to the usual arithmetic on numbers, an ADT calculator can
       also do arithmetic on types!  After all, the helpful typewritten manual
       explains, a type is just a collection of values, and a finite collection
-      of values is just a fancy number.  For example, the type `bool`{=type} is
+      of values is just a fancy number.  For example, the type `Bool`{=type} is
       just a fancy version of the number 2, where the two things happen to be
-      labelled `false` and `true`.  There are also types `unit`{=type} and
+      labelled `false` and `true`.  There are also types `Unit`{=type} and
       `void`{=type} that correspond to 1 and 0, respectively.
     - |
       The product of two types is a type of pairs, since, for example,
       if `t`{=type} is a type with three elements, then there are 2 * 3 = 6
-      different pairs containing a `bool`{=type} and a `t`{=type}, that is, 6 elements
-      of type `bool * t`{=type}.  For working with products of types, the ADT
+      different pairs containing a `Bool`{=type} and a `t`{=type}, that is, 6 elements
+      of type `Bool * t`{=type}.  For working with products of types, the ADT
       calculator enables pair syntax `(1, "Hi!")` as well as the projection
       functions `fst : a * b -> a` and `snd : a * b -> b`.
     - |
       The sum of two types is a type with two options; for example, a
-      value of type `bool + t`{=type} is either a `bool`{=type} value or a `t`{=type} value,
+      value of type `Bool + t`{=type} is either a `Bool`{=type} value or a `t`{=type} value,
       and there are `2 + 3 == 5` such values.  For working with sums of
       types, the ADT calculator provides the injection functions `inl :
       a -> a + b` and `inr : b -> a + b`, as well as the case analysis
@@ -1251,100 +1045,58 @@
       example, `case (inl 3) (\x. 2*x) (\y. 3*y) == 6`, and `case (inr
       3) (\x. 2*x) (\y. 3*y) == 9`.
   properties: [pickable]
->>>>>>> 76958a46
   capabilities: [arith, sum, prod]
 - name: compass
   display:
     attr: device
     char: 'N'
   description:
-<<<<<<< HEAD
-  - |
-    A compass gives a robot the ability to orient using the cardinal
-    directions north, south, west, and east. For example:
-  - |
-    `turn west; move; turn north`
-  - |
-    It also enables the `heading : Cmd Dir` command, which returns the
-    robot's current heading. For example, the following code moves
-    east and then restores the same heading as before:
-  - |
-    `d <- heading; turn east; move; turn d`
-  properties: [portable]
-=======
     - |
       A compass gives a robot the ability to orient using the cardinal
       directions north, south, west, and east. For example:
     - |
       `turn west; move; turn north`
     - |
-      It also enables the `heading : cmd dir` command, which returns the
+      It also enables the `heading : Cmd Dir` command, which returns the
       robot's current heading. For example, the following code moves
       east and then restores the same heading as before:
     - |
       `d <- heading; turn east; move; turn d`
   properties: [pickable]
->>>>>>> 76958a46
   capabilities: [orient]
 - name: clock
   display:
     attr: device
     char: '0'
   description:
-<<<<<<< HEAD
-  - A clock is a device for keeping track of time.  It enables the `wait` and `time` commands.
-  - |
-    `time : Cmd Int` returns the current time, measured in game ticks since the beginning of the game.
-  - |
-    `wait : Int -> Cmd Unit` causes a robot to sleep for a specified amount of time (measured in game ticks).
-  properties: [portable]
-=======
     - A clock is a device for keeping track of time.  It enables the `wait` and `time` commands.
     - |
-      `time : cmd int` returns the current time, measured in game ticks since the beginning of the game.
-    - |
-      `wait : int -> cmd unit` causes a robot to sleep for a specified amount of time (measured in game ticks).
-  properties: [pickable]
->>>>>>> 76958a46
+      `time : Cmd Int` returns the current time, measured in game ticks since the beginning of the game.
+    - |
+      `wait : Int -> Cmd Unit` causes a robot to sleep for a specified amount of time (measured in game ticks).
+  properties: [pickable]
   capabilities: [timeabs, timerel]
 - name: hourglass
   display:
     attr: device
     char: '8'
   description:
-<<<<<<< HEAD
-  - An hourglass can measure the relative passage of time.  It enables the `wait` command.
-  - |
-    `wait : Int -> Cmd Unit` causes a robot to sleep for a specified amount of time (measured in game ticks).
-  properties: [portable]
-=======
     - An hourglass can measure the relative passage of time.  It enables the `wait` command.
     - |
-      `wait : int -> cmd unit` causes a robot to sleep for a specified amount of time (measured in game ticks).
-  properties: [pickable]
->>>>>>> 76958a46
+      `wait : Int -> Cmd Unit` causes a robot to sleep for a specified amount of time (measured in game ticks).
+  properties: [pickable]
   capabilities: [timerel]
 - name: rolex
   display:
     char: R
     attr: silver
   description:
-<<<<<<< HEAD
-  - Enables robots to use the `watch` command.
-  - |
-    `watch : Dir -> Cmd Unit` will mark an adjacent (in the specified direction) location of interest to monitor for placement or removal of items.
-    A subsequent call to `wait` will be interrupted upon a change to the location.
-  properties: [portable]
-  capabilities: [wakeself]
-
-=======
     - Enables robots to use the `watch` and `wait` commands.
     - |
-      `watch : dir -> cmd unit` will mark an adjacent (in the specified direction) location of interest to monitor for placement or removal of items.
+      `watch : Dir -> Cmd Unit` will mark an adjacent (in the specified direction) location of interest to monitor for placement or removal of items.
       A subsequent call to `wait` will be interrupted upon a change to the location.
   properties: [pickable]
   capabilities: [timerel, wakeself]
->>>>>>> 76958a46
 - name: comparator
   display:
     attr: device
@@ -1398,66 +1150,35 @@
     attr: silver
     char: 'Y'
   description:
-<<<<<<< HEAD
-  - A device for transforming electric current into radio waves, and
-    vice versa.  Antennas can be used to increase the viable range
-    over which you can communicate with your robots.
-  - |
-    Antennas can also be used to locate nearby actors, by bouncing radio
-    waves off them and listening for the echo.  This capability can be
-    accessed via two commands:
-  - |
-    `meet : Cmd (Unit + Actor)` tries to locate a
-    nearby actor (a robot, or... something else?) up to one cell away.
-    It returns a reference to the nearest actor, or a unit value if
-    none are found.
-  - |
-    `meetAll : (b -> Actor -> Cmd b) -> b -> Cmd b` runs a command on
-    every nearby actor (other than oneself), folding over the results
-    to compute a final result of type `b`{=type}.  For example, if
-    `x`{=snippet}, `y`{=snippet}, and `z`{=snippet}
-    are nearby actors, then `meetAll f b0`{=snippet} is equivalent to
-    `b1 <- f b0 x; b2 <- f b1 y; f b2 z`{=snippet}.
-  properties: [portable]
-=======
     - A device for transforming electric current into radio waves, and vice versa.  Antennas can be used to increase the viable range over which you can communicate with your robots.
     - |
       Antennas can also be used to locate nearby actors, by bouncing radio
       waves off them and listening for the echo.  This capability can be
       accessed via two commands:
     - |
-      `meet : cmd (unit + actor)` tries to locate a
+      `meet : Cmd (Unit + Actor)` tries to locate a
       nearby actor (a robot, or... something else?) up to one cell away.
       It returns a reference to the nearest actor, or a unit value if
       none are found.
     - |
-      `meetAll : (b -> actor -> cmd b) -> b -> cmd b` runs a command on
+      `meetAll : (b -> Actor -> Cmd b) -> b -> Cmd b` runs a command on
       every nearby actor (other than oneself), folding over the results
       to compute a final result of type `b`{=type}.  For example, if
       `x`{=snippet}, `y`{=snippet}, and `z`{=snippet}
       are nearby actors, then `meetAll f b0`{=snippet} is equivalent to
       `b1 <- f b0 x; b2 <- f b1 y; f b2 z`{=snippet}.
   properties: [pickable]
->>>>>>> 76958a46
   capabilities: [meet]
 - name: GPS receiver
   display:
     attr: device
     char: 'G'
   description:
-<<<<<<< HEAD
-  - |
-    A GPS receiver triangulates your current (x,y) coordinates from
-    some convenient satellite signals,
-    enabling the command `whereami : Cmd (Int * Int)`.
-  properties: [portable]
-=======
     - |
       A GPS receiver triangulates your current (x,y) coordinates from
       some convenient satellite signals,
-      enabling the command `whereami : cmd (int * int)`.
-  properties: [pickable]
->>>>>>> 76958a46
+      enabling the command `whereami : Cmd (Int * Int)`.
+  properties: [pickable]
   capabilities: [senseloc]
 - name: tweezers
   display:
@@ -1476,21 +1197,6 @@
     attr: device
     char: 'Q'
   description:
-<<<<<<< HEAD
-  - |
-    A device for reading and writing data on circular platters made of
-    a soft plastic material.  The stylus must be made of a
-    hard and durable material, with a special tip that relies on
-    quantum effects to extract high-density information.
-  - |
-    Also allows manipulating composite values consisting of a
-    collection of named fields.  For example, `[x = 2, y = "hi"]`
-    is a value of type `[x : Int, y : Text]`{=type}.  Individual fields
-    can be projected using dot notation.  For example,
-    `let r = [y="hi", x=2] in r.x` has the value `2`.  The order
-    of the fields does not matter.
-  properties: [portable]
-=======
     - |
       A device for reading and writing data on circular platters made of
       a soft plastic material.  The stylus must be made of a
@@ -1499,12 +1205,11 @@
     - |
       Also allows manipulating composite values consisting of a
       collection of named fields.  For example, `[x = 2, y = "hi"]`
-      is a value of type `[x : int, y : text]`{=type}.  Individual fields
+      is a value of type `[x : Int, y : Text]`{=type}.  Individual fields
       can be projected using dot notation.  For example,
       `let r = [y="hi", x=2] in r.x` has the value `2`.  The order
       of the fields does not matter.
   properties: [pickable]
->>>>>>> 76958a46
   capabilities: [record]
 - name: quantum dot
   display:
@@ -1527,48 +1232,24 @@
     attr: device
     char: 'K'
   description:
-<<<<<<< HEAD
-  - A small device with multiple keys, adapted for your unique anatomy.
-  - |
-    `installKeyHandler : Text -> (Key -> Cmd Unit) -> Cmd Unit`
-    installs a custom handler function that can be activated to
-    respond to keyboard inputs typed at the REPL.
-  - |
-    `key : Text -> Key` constructs values of type `Key`{=type}, for
-    example `key "Down"` or `key "C-S-x"`.
-  properties: [portable]
-=======
     - A small device with multiple keys, adapted for your unique anatomy.
     - |
-      `installKeyHandler : text -> (key -> cmd unit) -> cmd unit`
+      `installKeyHandler : Text -> (Key -> Cmd Unit) -> Cmd Unit`
       installs a custom handler function that can be activated to
       respond to keyboard inputs typed at the REPL.
     - |
-      `key : text -> key` constructs values of type `key`{=type}, for
+      `key : Text -> Key` constructs values of type `Key`{=type}, for
       example `key "Down"` or `key "C-S-x"`.
   properties: [pickable]
->>>>>>> 76958a46
   capabilities: [handleinput]
 - name: halting oracle
   display:
     attr: device
     char: '?'
   description:
-<<<<<<< HEAD
-  - A device to solve the halting problem. When asked if a
-    particular robot program will halt, it always answers YES.
-    And it is always correct... or else!
-  - |
-    Enables the command `halt : Actor -> Cmd Unit` which takes
-    a robot as an argument and, if it is up to one cell away,
-    cancels its currently running program (if any).  In creative mode,
-    there is no distance limitation.
-  properties: [portable]
-  capabilities: [halt]
-=======
     - A device to solve the halting problem. When asked if a particular robot program will halt, it always answers YES. And it is always correct... or else!
     - |
-      Enables the command `halt : actor -> cmd unit` which takes
+      Enables the command `halt : Actor -> Cmd Unit` which takes
       a robot as an argument and, if it is up to one cell away,
       cancels its currently running program (if any).  In creative mode,
       there is no distance limitation.
@@ -1588,9 +1269,8 @@
   description:
     - |
       Enables the `teleport` command, which takes as arguments an
-      `actor`{=type} and a location in the form of a pair of
+      `Actor`{=type} and a location in the form of a pair of
       coordinates, and teleports the given actor to the specified
       coordinates (and may also have some improbable side effects).
   properties: [pickable]
-  capabilities: [teleport]
->>>>>>> 76958a46
+  capabilities: [teleport]
--- conflicted
+++ resolved
@@ -4,30 +4,20 @@
 # 
 # Note that parameters are not in parentheses like in e.g. Python.
 #
-<<<<<<< HEAD
-goal:
-  - In addition to 'move', you can use the 'turn' command
-    to turn your robot, for example, 'turn right' or 'turn east'.
-  - Switch to the inventory view with Alt+E and select the treads
-    device to read about the details. You can come back to the
-    REPL panel with Alt+R.
-  - Afterwards, move your robot to the flower in the northeast corner.
-  - Remember, you can chain commands with ';', for example 'move; move; move;'.
-=======
 objectives:
   - goal:
       - In addition to 'move', you can use the 'turn' command
-        to turn your robot. For example 'turn right' or 'turn east'.
-      - Move over to the inventory view with Alt+E and select the treads
-        device to read about the details. You can come back with Alt+R.
-      - Afterwards move your robot to the flower in the northeast corner.
-      - Remember, you can chain commands with ';',  for example 'move; move; move;'.
+        to turn your robot, for example, 'turn right' or 'turn east'.
+      - Switch to the inventory view with Alt+E and select the treads
+        device to read about the details. You can come back to the
+        REPL panel with Alt+R.
+      - Afterwards, move your robot to the flower in the northeast corner.
+      - Remember, you can chain commands with ';', for example 'move; move; move;'.
     condition: |
       try {
         loc <- as base {whereami};
         return (loc == (3,4))
       } { return false }
->>>>>>> 42f16251
 entities:
   - name: knownflower
     display:

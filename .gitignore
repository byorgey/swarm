--- conflicted
+++ resolved
@@ -14,10 +14,6 @@
 
 *.aux
 *.log
-<<<<<<< HEAD
-docs/ott/*.tex
-=======
 docs/ott/*.tex
 
-.dir-locals.el
->>>>>>> 7fc7051c
+.dir-locals.el
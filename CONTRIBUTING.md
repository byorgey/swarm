--- conflicted
+++ resolved
@@ -209,42 +209,6 @@
 Please open a pull request or ask on IRC if you have any questions or
 suggestions.
 
-<<<<<<< HEAD
-* We use [`fourmolu`](https://hackage.haskell.org/package/fourmolu)
-  with a [custom
-  configuration](https://github.com/swarm-game/swarm/blob/main/fourmolu.yaml)
-  for formatting Haskell code.  There is probably a way
-  to configure your favorite editor to have `fourmolu` automatically
-  applied to your code; but if you don't know how to set that up, don't
-  worry!  The [`restyled.io` bot](https://restyled.io/) automatically
-  reformats pull requests as necessary. Here's the command to apply
-  the formatting that *exactly* matches what the bot would do:
-
-      cabal install fourmolu-0.4.0.0
-      find src/ app/ test/ -name "*.hs" | xargs fourmolu --mode=inplace --cabal-default-extensions
-
-* If you are a repository contributor (see [I have push access to the
-  Swarm repository, now
-  what?](#i-have-push-access-to-the-swarm-repository-now-what)), you
-  should create new contributions as branches in the swarm repository
-  itself (as opposed to in your own fork), unless you have a good
-  reason for doing otherwise.  Then you can open a pull request from
-  the branch to `main`.  This eases collaboration and makes CI go more
-  smoothly (for example, the `restyled.io` bot works much better on
-  pulls from local branches than from forks).
-
-* Feel free to open a pull request very early in the process, and mark
-  it as a draft.  This way you can get feedback (and even allow others
-  to contribute) as you go.
-
-* Pull requests should be merged by the `mergify` bot rather than by
-  hand. PRs will be merged as a single squashed commit, using the
-  title and description of the pull request, so make sure that they
-  give a good overview of the content of the PR.  To merge a pull
-  request, just add the `merge me` label.
-
-=======
->>>>>>> 683508f3
 More conventions will be added as we think of and/or come up with
 them!
 

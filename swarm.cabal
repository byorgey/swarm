cabal-version: 3.6
name: swarm
version: 0.6.0.0
synopsis: 2D resource gathering game with programmable robots
description:
  Swarm is a 2D programming and resource gathering
  game. Program your robots to explore the world and
  collect resources, which in turn allows you to
  build upgraded robots that can run more
  interesting and complex programs. See the
  <https://github.com/swarm-game/swarm/blob/main/README.md README>
  for more information and instructions on how to
  play or contribute!

  == Module organization
  For developers getting oriented, Swarm's modules are organized into
  sublibraries.  Roughly in order from inner to outer, they are:

  * swarm-util: miscellaneous utilities
  * swarm-lang: parsing, typechecking, etc. for the Swarm language
  * swarm-topography: working with location in 2D (sub-)worlds
  * swarm-scenario: scenario descriptions, parsing, & processing
  * swarm-engine: game simulation
  * swarm-doc: generating documentation
  * swarm-tui: textual user interface
  * swarm-web: web interface
  * swarm: the swarm executable

  <<docs/image/sublibrary-graph.svg>>

  See the [Swarm module guide](https://github.com/swarm-game/swarm/wiki/Module-guide)
  for a more in-depth guide to the codebase.

license: BSD-3-Clause
license-file: LICENSE
author: Brent Yorgey
maintainer: byorgey@gmail.com
bug-reports: https://github.com/swarm-game/swarm/issues
copyright: Brent Yorgey 2021
category: Game
tested-with: ghc ==9.2.8 || ==9.4.8 || ==9.6.5 || ==9.8.2
extra-doc-files:
  CHANGELOG.md

extra-source-files:
  editors/emacs/*.el
  editors/vim/*.lua
  editors/vim/*.vim
  editors/vscode/syntaxes/*.yaml
  example/*.sw

extra-doc-files: docs/image/sublibrary-graph.svg
data-dir: data/
data-files:
  *.txt
  *.yaml
  scenarios/**/*.sw
  scenarios/**/*.txt
  scenarios/**/*.yaml
  test/language-snippets/**/*.sw
  test/standalone-topography/*.png
  test/standalone-topography/*.yaml
  worlds/*.world

source-repository head
  type: git
  location: git://github.com/swarm-game/swarm.git

flag ci
  description: Make warnings error
  default: False
  manual: True

common common
  if flag(ci)
    ghc-options: -Werror
  ghc-options:
    -Wall
    -Wcompat
    -Widentities
    -Wincomplete-uni-patterns
    -Wincomplete-record-updates
    -Wno-star-is-type
    -Wpartial-fields

  default-language: Haskell2010

common stan-config
  ghc-options:
    -fwrite-ide-info

-- Harmless extensions from GHC2021
common ghc2021-extensions
  ghc-options:
    -Wprepositive-qualified-module
    -Wunused-packages

  default-extensions:
    -- Note we warn on prequalified
    -- Not GHC2021, but until we get \cases we use \case a lot
    BangPatterns
    DeriveAnyClass
    DeriveDataTypeable
    DeriveFunctor
    DeriveGeneric
    DeriveTraversable
    ExplicitForAll
    FlexibleContexts
    FlexibleInstances
    GADTSyntax
    ImportQualifiedPost
    LambdaCase
    MultiParamTypeClasses
    NumericUnderscores
    RankNTypes
    ScopedTypeVariables
    StandaloneDeriving
    TupleSections
    TypeApplications
    TypeOperators

<<<<<<< HEAD
-- Allow Cabal to recognize swarm as a library.
library
=======
common base
  build-depends: base >=4.14 && <4.20

common AhoCorasick
  build-depends: AhoCorasick >=0.0.4 && <0.0.5

common JuicyPixels
  build-depends: JuicyPixels >=3.3 && <3.4

common QuickCheck
  build-depends: QuickCheck >=2.14 && <2.16

common SHA
  build-depends: SHA >=1.6.4 && <1.6.5

common aeson
  build-depends: aeson >=2.2 && <2.3

common array
  build-depends: array >=0.5.4 && <0.6

common astar
  build-depends: astar >=0.3 && <0.3.1

common boolexpr
  build-depends: boolexpr >=0.2 && <0.3

common brick
  build-depends: brick >=2.1.1 && <2.5

common brick-list-skip
  build-depends: brick-list-skip >=0.1.1.2 && <0.2

common brick-tabular-list
  build-depends: brick-tabular-list >=2.2.0 && <2.2.1

common bytestring
  build-depends: bytestring >=0.10 && <0.13

common clock
  build-depends: clock >=0.8.2 && <0.9

common colour
  build-depends: colour >=2.3.6 && <2.4

common commonmark
  build-depends: commonmark >=0.2 && <0.3

common commonmark-extensions
  build-depends: commonmark-extensions >=0.2 && <0.3

common containers
  build-depends: containers >=0.6.2 && <0.8

common cookie
  build-depends: cookie >=0.4 && <1.0

common data-fix
  build-depends: data-fix >=0.3 && <0.4

common deriving-compat
  build-depends: deriving-compat >=0.6 && <0.7

common directory
  build-depends: directory >=1.3 && <1.4

common dotgen
  build-depends: dotgen >=0.4 && <0.5

common either
  build-depends: either >=5.0 && <5.1

common exceptions
  build-depends: exceptions >=0.10 && <0.11

common extra
  build-depends: extra >=1.7 && <1.8

common filepath
  build-depends: filepath >=1.4 && <1.5

common free
  build-depends: free >=5.2 && <5.3

common fused-effects
  build-depends: fused-effects >=1.1.1.1 && <1.2

common fused-effects-lens
  build-depends: fused-effects-lens >=1.2.0.1 && <1.3

common fuzzy
  build-depends: fuzzy >=0.1 && <0.2

common generic-data
  build-depends: generic-data >=1.0 && <1.2

common githash
  build-depends: githash >=0.1.6 && <0.2

common hashable
  build-depends: hashable >=1.3.4 && <1.5

common hsnoise
  build-depends: hsnoise >=0.0.3 && <0.1

common http-client
  build-depends: http-client >=0.7 && <0.8

common http-client-tls
  build-depends: http-client-tls >=0.3 && <0.4

common http-types
  build-depends: http-types >=0.12 && <0.13

common lens
  build-depends: lens >=4.19 && <5.4

common linear
  build-depends: linear >=1.21.6 && <1.24

common lsp
  build-depends: lsp >=2.4 && <2.7

common megaparsec
  build-depends: megaparsec >=9.6.1 && <9.7

common minimorph
  build-depends: minimorph >=0.3 && <0.4

common MissingH
  build-depends: MissingH >=1.4 && <2

common mtl
  build-depends: mtl >=2.2.2 && <2.4

common murmur3
  build-depends: murmur3 >=1.0.4 && <1.1

common natural-sort
  build-depends: natural-sort >=0.1.2 && <0.2

common nonempty-containers
  build-depends: nonempty-containers >=0.3.4 && <0.3.5

common optparse-applicative
  build-depends: optparse-applicative >=0.16 && <0.19

common palette
  build-depends: palette >=0.3 && <0.4

common pandoc
  build-depends: pandoc >=3.0 && <3.3

common pandoc-types
  build-depends: pandoc-types >=1.23 && <1.24

common parser-combinators
  build-depends: parser-combinators >=1.2 && <1.4

common prettyprinter
  build-depends: prettyprinter >=1.7.0 && <1.8

common random
  build-depends: random >=1.2.0 && <1.3

common scientific
  build-depends: scientific >=0.3.6 && <0.3.8

common servant
  build-depends: servant >=0.19 && <0.22

common servant-docs
  build-depends: servant-docs >=0.12 && <0.14

common servant-multipart
  build-depends: servant-multipart >=0.11 && <1.0

common servant-server
  build-depends: servant-server >=0.19 && <0.22

common simple-enumeration
  build-depends: simple-enumeration >=0.2 && <0.3

common split
  build-depends: split >=0.2.3 && <0.3

common sqlite-simple
  build-depends: sqlite-simple >=0.4.19.0 && <0.4.20

common syb
  build-depends: syb >=0.7 && <0.8

common tagged
  build-depends: tagged >=0.8 && <0.9

common tasty
  build-depends: tasty >=0.10 && <1.6

common tasty-bench
  build-depends: tasty-bench >=0.3.1 && <0.4

common tasty-expected-failure
  build-depends: tasty-expected-failure >=0.12 && <0.13

common tasty-hunit
  build-depends: tasty-hunit >=0.10 && <0.11

common tasty-quickcheck
  build-depends: tasty-quickcheck >=0.10 && <0.11

common template-haskell
  build-depends: template-haskell >=2.16 && <2.22

common terminal-size
  build-depends: terminal-size >=0.3 && <1.0

common text
  build-depends: text >=1.2.4 && <2.2

common text-rope
  build-depends: text-rope >=0.2 && <0.3

common text-zipper
  build-depends: text-zipper >=0.10 && <0.14

common time
  build-depends: time >=1.9 && <1.15

common transformers
  build-depends: transformers >=0.5 && <0.7

common unicode-show
  build-depends: unicode-show >=0.1 && <0.2

common unordered-containers
  build-depends: unordered-containers >=0.2.14 && <0.3

common utf8-string
  build-depends: utf8-string >=1.0 && <2.0

common vector
  build-depends: vector >=0.12 && <0.14

common vty
  build-depends: vty >=6.1 && <6.3

common vty-crossplatform
  build-depends: vty-crossplatform >=0.4 && <0.5

common wai
  build-depends: wai >=3.2 && <3.3

common wai-app-static
  build-depends: wai-app-static >=3.1.8 && <3.2

common wai-extra
  build-depends: wai-extra >=3.1 && <3.2

common warp
  build-depends: warp >=3.2 && <3.5

common witch
  build-depends: witch >=1.1.1.0 && <1.3

common witherable
  build-depends: witherable >=0.4 && <0.5

common word-wrap
  build-depends: word-wrap >=0.5 && <0.6

common yaml
  build-depends: yaml >=0.11 && <0.11.12.0
>>>>>>> 4be0f735

library swarm-lang
  import:
    stan-config, common, ghc2021-extensions,
    aeson,
    base,
    commonmark,
    commonmark-extensions,
    containers,
    data-fix,
    deriving-compat,
    extra,
    free,
    fused-effects,
    generic-data,
    hashable,
    lens,
    lsp,
    megaparsec,
    mtl,
    parser-combinators,
    prettyprinter,
    split,
    syb,
    template-haskell,
    terminal-size,
    text,
    text-rope,
    unicode-show,
    vector,
    vty,
    witch,
    yaml,

  visibility: public
  -- cabal-gild: discover src/swarm-lang
  exposed-modules:
    Swarm.Effect.Unify
    Swarm.Effect.Unify.Common
    Swarm.Effect.Unify.Fast
    Swarm.Effect.Unify.Naive
    Swarm.Language.Capability
    Swarm.Language.Context
    Swarm.Language.Elaborate
    Swarm.Language.Format
    Swarm.Language.JSON
    Swarm.Language.Key
    Swarm.Language.Kindcheck
    Swarm.Language.LSP
    Swarm.Language.LSP.Hover
    Swarm.Language.LSP.VarUsage
    Swarm.Language.Parser
    Swarm.Language.Parser.Comment
    Swarm.Language.Parser.Core
    Swarm.Language.Parser.Lex
    Swarm.Language.Parser.QQ
    Swarm.Language.Parser.Record
    Swarm.Language.Parser.Term
    Swarm.Language.Parser.Type
    Swarm.Language.Parser.Util
    Swarm.Language.Pipeline
    Swarm.Language.Pipeline.QQ
    Swarm.Language.Requirements
    Swarm.Language.Requirements.Analysis
    Swarm.Language.Requirements.Type
    Swarm.Language.Syntax
    Swarm.Language.Syntax.AST
    Swarm.Language.Syntax.CommandMetadata
    Swarm.Language.Syntax.Comments
    Swarm.Language.Syntax.Constants
    Swarm.Language.Syntax.Loc
    Swarm.Language.Syntax.Pattern
    Swarm.Language.Syntax.Pretty
    Swarm.Language.Syntax.Util
    Swarm.Language.Text.Markdown
    Swarm.Language.Typecheck
    Swarm.Language.Typed
    Swarm.Language.Types
    Swarm.Language.Value

  other-modules: Paths_swarm
  autogen-modules: Paths_swarm
  build-depends: swarm:swarm-util
  hs-source-dirs: src/swarm-lang
  ghc-options:
    -hiedir=.hie/src/swarm-lang

  default-language: Haskell2010
  default-extensions:
    -- Avoid unexpected unevaluated thunk buildup
    -- See discussion in #415
    StrictData

library swarm-topography
  import:
    stan-config, common, ghc2021-extensions,
    AhoCorasick,
    JuicyPixels,
    aeson,
    array,
    base,
    containers,
    extra,
    hashable,
    lens,
    linear,
    nonempty-containers,
    servant-docs,
    text,
    transformers,
    unordered-containers,
    vector,
    yaml,

  visibility: public
  -- cabal-gild: discover src/swarm-topography
  exposed-modules:
    Swarm.Game.Location
    Swarm.Game.Scenario.Topography.Area
    Swarm.Game.Scenario.Topography.Grid
    Swarm.Game.Scenario.Topography.Navigation.Waypoint
    Swarm.Game.Scenario.Topography.Placement
    Swarm.Game.Scenario.Topography.ProtoCell
    Swarm.Game.Scenario.Topography.Rasterize
    Swarm.Game.Scenario.Topography.Structure
    Swarm.Game.Scenario.Topography.Structure.Assembly
    Swarm.Game.Scenario.Topography.Structure.Named
    Swarm.Game.Scenario.Topography.Structure.Overlay
    Swarm.Game.Scenario.Topography.Structure.Recognition
    Swarm.Game.Scenario.Topography.Structure.Recognition.Log
    Swarm.Game.Scenario.Topography.Structure.Recognition.Precompute
    Swarm.Game.Scenario.Topography.Structure.Recognition.Prep
    Swarm.Game.Scenario.Topography.Structure.Recognition.Registry
    Swarm.Game.Scenario.Topography.Structure.Recognition.Static
    Swarm.Game.Scenario.Topography.Structure.Recognition.Symmetry
    Swarm.Game.Scenario.Topography.Structure.Recognition.Tracking
    Swarm.Game.Scenario.Topography.Structure.Recognition.Type
    Swarm.Game.Scenario.Topography.Terraform
    Swarm.Game.Universe
    Swarm.Game.World.Coords

  other-modules: Paths_swarm
  autogen-modules: Paths_swarm
  build-depends:
    swarm:swarm-util

  hs-source-dirs: src/swarm-topography
  ghc-options:
    -hiedir=.hie/src/swarm-topography

  default-language: Haskell2010
  default-extensions:
    -- Avoid unexpected unevaluated thunk buildup
    -- See discussion in #415
    StrictData

library swarm-scenario
  import:
    stan-config, common, ghc2021-extensions,
    JuicyPixels,
    aeson,
    array,
    base,
    boolexpr,
    bytestring,
    clock,
    colour,
    containers,
    directory,
    either,
    extra,
    filepath,
    fused-effects,
    hashable,
    hsnoise,
    lens,
    linear,
    megaparsec,
    murmur3,
    palette,
    parser-combinators,
    prettyprinter,
    random,
    servant-docs,
    simple-enumeration,
    tagged,
    text,
    vector,
    vty,
    witch,
    yaml,

  visibility: public
  -- cabal-gild: discover src/swarm-scenario
  exposed-modules:
    Swarm.Constant
    Swarm.Game.Achievement.Definitions
    Swarm.Game.Device
    Swarm.Game.Display
    Swarm.Game.Entity
    Swarm.Game.Entity.Cosmetic
    Swarm.Game.Entity.Cosmetic.Assignment
    Swarm.Game.Ingredients
    Swarm.Game.Land
    Swarm.Game.Recipe
    Swarm.Game.Robot
    Swarm.Game.Robot.Walk
    Swarm.Game.Scenario
    Swarm.Game.Scenario.Objective
    Swarm.Game.Scenario.Objective.Graph
    Swarm.Game.Scenario.Objective.Logic
    Swarm.Game.Scenario.Objective.Validation
    Swarm.Game.Scenario.RobotLookup
    Swarm.Game.Scenario.Style
    Swarm.Game.Scenario.Topography.Cell
    Swarm.Game.Scenario.Topography.Center
    Swarm.Game.Scenario.Topography.EntityFacade
    Swarm.Game.Scenario.Topography.Navigation.Portal
    Swarm.Game.Scenario.Topography.WorldDescription
    Swarm.Game.Scenario.Topography.WorldPalette
    Swarm.Game.State.Config
    Swarm.Game.State.Landscape
    Swarm.Game.Terrain
    Swarm.Game.World
    Swarm.Game.World.Abstract
    Swarm.Game.World.Compile
    Swarm.Game.World.Eval
    Swarm.Game.World.Gen
    Swarm.Game.World.Interpret
    Swarm.Game.World.Load
    Swarm.Game.World.Modify
    Swarm.Game.World.Parse
    Swarm.Game.World.Render
    Swarm.Game.World.Syntax
    Swarm.Game.World.Typecheck
    Swarm.Util.Content

  other-modules: Paths_swarm
  autogen-modules: Paths_swarm
  build-depends:
    swarm:swarm-lang,
    swarm:swarm-topography,
    swarm:swarm-util,

  hs-source-dirs: src/swarm-scenario
  ghc-options:
    -hiedir=.hie/src/swarm-scenario

  default-language: Haskell2010
  default-extensions:
    -- Avoid unexpected unevaluated thunk buildup
    -- See discussion in #415
    StrictData

library swarm-engine
  import:
    stan-config, common, ghc2021-extensions,
    SHA,
    aeson,
    array,
    astar,
    base,
    boolexpr,
    clock,
    containers,
    directory,
    extra,
    filepath,
    fused-effects,
    fused-effects-lens,
    lens,
    linear,
    megaparsec,
    mtl,
    nonempty-containers,
    prettyprinter,
    random,
    servant-docs,
    text,
    time,
    transformers,
    unordered-containers,
    witch,
    yaml,

  visibility: public
  -- cabal-gild: discover src/swarm-engine
  exposed-modules:
    Swarm.Effect
    Swarm.Effect.Time
    Swarm.Game.Achievement.Attainment
    Swarm.Game.Achievement.Description
    Swarm.Game.Achievement.Persistence
    Swarm.Game.CESK
    Swarm.Game.Exception
    Swarm.Game.Robot.Activity
    Swarm.Game.Robot.Concrete
    Swarm.Game.Scenario.Objective.WinCheck
    Swarm.Game.Scenario.Scoring.Best
    Swarm.Game.Scenario.Scoring.CodeSize
    Swarm.Game.Scenario.Scoring.ConcreteMetrics
    Swarm.Game.Scenario.Scoring.GenericMetrics
    Swarm.Game.Scenario.Status
    Swarm.Game.Scenario.Topography.Navigation.Util
    Swarm.Game.ScenarioInfo
    Swarm.Game.State
    Swarm.Game.State.Initialize
    Swarm.Game.State.Robot
    Swarm.Game.State.Runtime
    Swarm.Game.State.Substate
    Swarm.Game.Step
    Swarm.Game.Step.Arithmetic
    Swarm.Game.Step.Combustion
    Swarm.Game.Step.Const
    Swarm.Game.Step.Flood
    Swarm.Game.Step.Path.Cache
    Swarm.Game.Step.Path.Cache.DistanceLimit
    Swarm.Game.Step.Path.Finding
    Swarm.Game.Step.Path.Type
    Swarm.Game.Step.Path.Walkability
    Swarm.Game.Step.RobotStepState
    Swarm.Game.Step.Util
    Swarm.Game.Step.Util.Command
    Swarm.Game.Step.Util.Inspect
    Swarm.Game.Step.Validate
    Swarm.Game.Tick
    Swarm.Game.Value
    Swarm.Log

  other-modules: Paths_swarm
  autogen-modules: Paths_swarm
  build-depends:
    swarm:swarm-lang,
    swarm:swarm-scenario,
    swarm:swarm-topography,
    swarm:swarm-util,

  hs-source-dirs: src/swarm-engine
  ghc-options:
    -hiedir=.hie/src/swarm-engine

  default-language: Haskell2010
  default-extensions:
    -- Avoid unexpected unevaluated thunk buildup
    -- See discussion in #415
    StrictData

library swarm-web
  import:
    stan-config, common, ghc2021-extensions,
    aeson,
    base,
    bytestring,
    colour,
    commonmark,
    containers,
    http-types,
    lens,
    nonempty-containers,
    palette,
    servant,
    servant-docs,
    servant-server,
    text,
    wai,
    wai-app-static,
    warp,
    witch,

  visibility: public
  -- cabal-gild: discover src/swarm-web
  exposed-modules:
    Swarm.Web
    Swarm.Web.Worldview

  other-modules: Paths_swarm
  autogen-modules: Paths_swarm
  build-depends:
    swarm:swarm-engine,
    swarm:swarm-lang,
    swarm:swarm-scenario,
    swarm:swarm-topography,
    swarm:swarm-tui,
    swarm:swarm-util,

  hs-source-dirs: src/swarm-web
  ghc-options:
    -hiedir=.hie/src/swarm-web

  default-language: Haskell2010
  default-extensions:
    -- Avoid unexpected unevaluated thunk buildup
    -- See discussion in #415
    StrictData

library swarm-tournament
  import:
    stan-config, common, ghc2021-extensions,
    SHA,
    aeson,
    base,
    bytestring,
    commonmark,
    containers,
    cookie,
    exceptions,
    extra,
    fused-effects,
    http-client,
    http-client-tls,
    http-types,
    lens,
    mtl,
    servant-docs,
    servant-multipart,
    servant-server,
    sqlite-simple,
    text,
    time,
    transformers,
    utf8-string,
    wai,
    wai-app-static,
    wai-extra,
    warp,
    yaml,

  visibility: public
  -- cabal-gild: discover src/swarm-tournament
  exposed-modules:
    Swarm.Web.Auth
    Swarm.Web.Tournament
    Swarm.Web.Tournament.Database.Query
    Swarm.Web.Tournament.Type
    Swarm.Web.Tournament.Validate
    Swarm.Web.Tournament.Validate.FailureMode
    Swarm.Web.Tournament.Validate.Upload

  other-modules: Paths_swarm
  autogen-modules: Paths_swarm
  build-depends:
    swarm:swarm-engine,
    swarm:swarm-lang,
    swarm:swarm-scenario,
    swarm:swarm-util,

  hs-source-dirs: src/swarm-tournament
  ghc-options:
    -hiedir=.hie/src/swarm-tournament

  default-language: Haskell2010

library swarm-util
  import:
    stan-config, common, ghc2021-extensions,
    aeson,
    array,
    base,
    boolexpr,
    clock,
    containers,
    data-fix,
    directory,
    either,
    extra,
    filepath,
    free,
    fused-effects,
    hashable,
    lens,
    megaparsec,
    minimorph,
    mtl,
    prettyprinter,
    servant-docs,
    template-haskell,
    text,
    transformers,
    vector,
    witch,
    witherable,
    yaml,

  visibility: public
  -- cabal-gild: discover src/swarm-util
  exposed-modules:
    Control.Carrier.Accum.FixedStrict
    Data.BoolExpr.Simplify
    Swarm.Failure
    Swarm.Language.Syntax.Direction
    Swarm.Pretty
    Swarm.ResourceLoading
    Swarm.Util
    Swarm.Util.Effect
    Swarm.Util.Erasable
    Swarm.Util.JSON
    Swarm.Util.Lens
    Swarm.Util.OccurrenceEncoder
    Swarm.Util.RingBuffer
    Swarm.Util.UnitInterval
    Swarm.Util.WindowedCounter
    Swarm.Util.Yaml

  other-modules: Paths_swarm
  autogen-modules: Paths_swarm
  hs-source-dirs: src/swarm-util
  ghc-options:
    -hiedir=.hie/src/swarm-util

  default-language: Haskell2010
  default-extensions:
    -- Avoid unexpected unevaluated thunk buildup
    -- See discussion in #415
    StrictData

library swarm-doc
  import:
    stan-config, common, ghc2021-extensions,
    aeson,
    base,
    containers,
    directory,
    dotgen,
    extra,
    filepath,
    fused-effects,
    lens,
    mtl,
    pandoc,
    pandoc-types,
    scientific,
    servant-docs,
    text,
    transformers,
    vector,

  visibility: public
  -- cabal-gild: discover src/swarm-doc
  exposed-modules:
    Swarm.Doc.Command
    Swarm.Doc.Gen
    Swarm.Doc.Keyword
    Swarm.Doc.Pedagogy
    Swarm.Doc.Schema.Arrangement
    Swarm.Doc.Schema.Parse
    Swarm.Doc.Schema.Refined
    Swarm.Doc.Schema.Render
    Swarm.Doc.Schema.SchemaType
    Swarm.Doc.Util
    Swarm.Doc.Wiki.Cheatsheet
    Swarm.Doc.Wiki.Matrix
    Swarm.Doc.Wiki.Util

  build-depends:
    swarm:swarm-engine,
    swarm:swarm-lang,
    swarm:swarm-scenario,
    swarm:swarm-util,

  hs-source-dirs: src/swarm-doc
  ghc-options:
    -hiedir=.hie/src/swarm-doc

  default-language: Haskell2010
  default-extensions:
    -- Avoid unexpected unevaluated thunk buildup
    -- See discussion in #415
    StrictData

library swarm-tui
  import:
    stan-config, common, ghc2021-extensions,
    aeson,
    array,
    base,
    brick,
    brick-list-skip,
    brick-tabular-list,
    bytestring,
    clock,
    prettyprinter,
    colour,
    containers,
    extra,
    filepath,
    fused-effects,
    fuzzy,
    generic-data,
    githash,
    lens,
    linear,
    mtl,
    murmur3,
    natural-sort,
    nonempty-containers,
    palette,
    servant-docs,
    split,
    tagged,
    text,
    text-zipper,
    time,
    transformers,
    vector,
    vty,
    warp,
    witch,
    word-wrap,
    yaml,

  visibility: public
  -- cabal-gild: discover src/swarm-tui
  exposed-modules:
    Swarm.TUI.Border
    Swarm.TUI.Controller
    Swarm.TUI.Controller.EventHandlers
    Swarm.TUI.Controller.EventHandlers.Frame
    Swarm.TUI.Controller.EventHandlers.Main
    Swarm.TUI.Controller.EventHandlers.REPL
    Swarm.TUI.Controller.EventHandlers.Robot
    Swarm.TUI.Controller.EventHandlers.World
    Swarm.TUI.Controller.SaveScenario
    Swarm.TUI.Controller.UpdateUI
    Swarm.TUI.Controller.Util
    Swarm.TUI.Editor.Controller
    Swarm.TUI.Editor.Json
    Swarm.TUI.Editor.Masking
    Swarm.TUI.Editor.Model
    Swarm.TUI.Editor.Palette
    Swarm.TUI.Editor.Util
    Swarm.TUI.Editor.View
    Swarm.TUI.Inventory.Sorting
    Swarm.TUI.Launch.Controller
    Swarm.TUI.Launch.Model
    Swarm.TUI.Launch.Prep
    Swarm.TUI.Launch.View
    Swarm.TUI.List
    Swarm.TUI.Model
    Swarm.TUI.Model.Achievements
    Swarm.TUI.Model.DebugOption
    Swarm.TUI.Model.Dialog
    Swarm.TUI.Model.Dialog.Goal
    Swarm.TUI.Model.Dialog.Popup
    Swarm.TUI.Model.Dialog.Structure
    Swarm.TUI.Model.Event
    Swarm.TUI.Model.KeyBindings
    Swarm.TUI.Model.Menu
    Swarm.TUI.Model.Name
    Swarm.TUI.Model.Repl
    Swarm.TUI.Model.StateUpdate
    Swarm.TUI.Model.UI
    Swarm.TUI.Model.UI.Gameplay
    Swarm.TUI.Model.WebCommand
    Swarm.TUI.Panel
    Swarm.TUI.View
    Swarm.TUI.View.Achievement
    Swarm.TUI.View.Attribute.Attr
    Swarm.TUI.View.Attribute.CustomStyling
    Swarm.TUI.View.Attribute.Util
    Swarm.TUI.View.CellDisplay
    Swarm.TUI.View.Logo
    Swarm.TUI.View.Objective
    Swarm.TUI.View.Popup
    Swarm.TUI.View.Robot
    Swarm.TUI.View.Robot.Details
    Swarm.TUI.View.Robot.Type
    Swarm.TUI.View.Shared
    Swarm.TUI.View.Structure
    Swarm.TUI.View.Util

  other-modules: Paths_swarm
  autogen-modules: Paths_swarm
  build-depends:
    swarm:swarm-engine,
    swarm:swarm-lang,
    swarm:swarm-scenario,
    swarm:swarm-topography,
    swarm:swarm-util,

  hs-source-dirs: src/swarm-tui
  ghc-options:
    -hiedir=.hie/src/swarm-tui

  default-language: Haskell2010
  default-extensions:
    -- Avoid unexpected unevaluated thunk buildup
    -- See discussion in #415
    StrictData

executable swarm
  import:
    stan-config, common, ghc2021-extensions,
    aeson,
    base,
    brick,
    bytestring,
    containers,
    extra,
    fused-effects,
    githash,
    http-client,
    http-client-tls,
    http-types,
    lens,
    optparse-applicative,
    text,
    vty,
    vty-crossplatform,
    yaml,

  build-depends:
    swarm:swarm-engine,
    swarm:swarm-lang,
    swarm:swarm-tui,
    swarm:swarm-util,
    swarm:swarm-web,

  main-is: Main.hs
  autogen-modules: Paths_swarm
  other-modules:
    Paths_swarm
    Swarm.App
    Swarm.Version

  hs-source-dirs: app/game
  ghc-options:
    -hiedir=.hie/app/game

  default-language: Haskell2010
  ghc-options: -threaded
  default-extensions: ImportQualifiedPost

executable swarm-scene
  import:
    stan-config, common, ghc2021-extensions,
    base,
    optparse-applicative,

  main-is: Main.hs
  build-depends:
    swarm:swarm-scenario,
    swarm:swarm-topography,

  hs-source-dirs: app/scene
  ghc-options:
    -hiedir=.hie/app/scene

  default-language: Haskell2010
  ghc-options: -threaded
  default-extensions: ImportQualifiedPost

executable swarm-docs
  import:
    stan-config, common, ghc2021-extensions,
    base,
    optparse-applicative,
    text,

  build-depends:
    swarm:swarm-doc

  main-is: Main.hs
  other-modules:
  hs-source-dirs: app/doc
  ghc-options:
    -hiedir=.hie/app/doc

  default-language: Haskell2010
  ghc-options: -threaded
  default-extensions: ImportQualifiedPost

executable swarm-host-tournament
  import:
    stan-config, common, ghc2021-extensions,
    base,
    optparse-applicative,
    sqlite-simple,
    transformers,
    warp,
    yaml,

  main-is: Main.hs
  build-depends:
    swarm:swarm-engine,
    swarm:swarm-tournament,

  hs-source-dirs: app/tournament
  ghc-options:
    -hiedir=.hie/app/tournament

  default-language: Haskell2010
  ghc-options: -threaded
  default-extensions: ImportQualifiedPost

test-suite swarm-unit
  import:
    stan-config, common, ghc2021-extensions,
    QuickCheck,
    aeson,
    base,
    boolexpr,
    containers,
    data-fix,
    filepath,
    hashable,
    lens,
    megaparsec,
    mtl,
    tasty,
    tasty-hunit,
    tasty-quickcheck,
    text,
    time,
    vty,
    witch,

  main-is: Main.hs
  type: exitcode-stdio-1.0
  other-modules:
    TestBoolExpr
    TestCommand
    TestEval
    TestInventory
    TestLSP
    TestLanguagePipeline
    TestNotification
    TestOrdering
    TestOverlay
    TestParse
    TestPedagogy
    TestPretty
    TestRepl
    TestRequirements
    TestScoring
    TestUtil

  build-depends:
    swarm:swarm-doc,
    swarm:swarm-engine,
    swarm:swarm-lang,
    swarm:swarm-scenario,
    swarm:swarm-topography,
    swarm:swarm-tui,
    swarm:swarm-util,

  hs-source-dirs: test/unit
  ghc-options:
    -hiedir=.hie/test/unit

  default-language: Haskell2010
  ghc-options: -threaded

test-suite swarm-integration
  import:
    stan-config, common, ghc2021-extensions,
    base,
    containers,
    filepath,
    fused-effects,
    lens,
    mtl,
    tasty,
    tasty-expected-failure,
    tasty-hunit,
    text,
    witch,
    yaml,

  main-is: Main.hs
  other-modules: TestRecipeCoverage
  type: exitcode-stdio-1.0
  build-depends:
    swarm:swarm-doc,
    swarm:swarm-engine,
    swarm:swarm-lang,
    swarm:swarm-scenario,
    swarm:swarm-tui,
    swarm:swarm-util,

  hs-source-dirs: test/integration
  ghc-options:
    -hiedir=.hie/test/integration

  default-language: Haskell2010
  ghc-options: -threaded

test-suite tournament-host
  import:
    stan-config, common, ghc2021-extensions,
    SHA,
    base,
    bytestring,
    http-client,
    http-types,
    nonempty-containers,
    tasty,
    tasty-hunit,
    warp,

  main-is: Main.hs
  type: exitcode-stdio-1.0
  build-depends:
    swarm:swarm-engine,
    swarm:swarm-tournament,

  hs-source-dirs: test/tournament-host
  ghc-options:
    -hiedir=.hie/test/tournament-host

  default-language: Haskell2010
  ghc-options: -threaded

test-suite standalone-topography
  import:
    stan-config, common, ghc2021-extensions,
    JuicyPixels,
    MissingH,
    base,
    bytestring,
    filepath,
    tasty,
    tasty-hunit,
    yaml,

  main-is: Main.hs
  type: exitcode-stdio-1.0
  other-modules:
    Lib

  other-modules: Paths_swarm
  autogen-modules: Paths_swarm
  build-depends:
    swarm:swarm-scenario,
    swarm:swarm-topography,
    swarm:swarm-util,

  hs-source-dirs: test/standalone-topography/src
  ghc-options:
    -hiedir=.hie/test/standalone-topography/src

  default-language: Haskell2010
  ghc-options: -threaded

benchmark benchmark
  import:
    stan-config, common, ghc2021-extensions,
    base,
    containers,
    extra,
    lens,
    mtl,
    tasty-bench,
    text,

  main-is: Benchmark.hs
  hs-source-dirs: test/bench
  ghc-options:
    -hiedir=.hie/test/bench

  type: exitcode-stdio-1.0
  build-depends:
    swarm:swarm-engine,
    swarm:swarm-lang,
    swarm:swarm-scenario,
    swarm:swarm-topography,
    swarm:swarm-util,

  default-language: Haskell2010
  ghc-options:
    -threaded
    -with-rtsopts=-A32m
    -fproc-alignment=64<|MERGE_RESOLUTION|>--- conflicted
+++ resolved
@@ -119,10 +119,9 @@
     TypeApplications
     TypeOperators
 
-<<<<<<< HEAD
 -- Allow Cabal to recognize swarm as a library.
 library
-=======
+
 common base
   build-depends: base >=4.14 && <4.20
 
@@ -395,7 +394,6 @@
 
 common yaml
   build-depends: yaml >=0.11 && <0.11.12.0
->>>>>>> 4be0f735
 
 library swarm-lang
   import:

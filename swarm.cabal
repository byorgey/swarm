cabal-version: 3.8
name: swarm
version: 0.5.0.0
synopsis: 2D resource gathering game with programmable robots
description:
  Swarm is a 2D programming and resource gathering
  game. Program your robots to explore the world and
  collect resources, which in turn allows you to
  build upgraded robots that can run more
  interesting and complex programs. See the
  <https://github.com/swarm-game/swarm/blob/main/README.md README>
  for more information and instructions on how to
  play or contribute!

  == Module organization
  For developers getting oriented, Swarm's modules are organized into
  sublibraries, from inner to outer:

  * utilities
  * swarm language
  * swarm scenario
  * swarm game engine
  * swarm TUI
  * swarm app

  <<docs/image/sublibrary-graph.svg>>

license: BSD-3-Clause
license-file: LICENSE
author: Brent Yorgey
maintainer: byorgey@gmail.com
bug-reports: https://github.com/swarm-game/swarm/issues
copyright: Brent Yorgey 2021
category: Game
tested-with: ghc ==9.2.8 || ==9.4.8 || ==9.6.5 || ==9.8.2
extra-source-files:
  CHANGELOG.md
  editors/emacs/*.el
  editors/vim/*.lua
  editors/vim/*.vim
  editors/vscode/syntaxes/*.json
  example/*.sw

extra-doc-files: docs/image/sublibrary-graph.svg
data-dir: data/
data-files:
  *.txt
  *.yaml
  scenarios/**/*.sw
  scenarios/**/*.txt
  scenarios/**/*.yaml
  test/language-snippets/**/*.sw
  worlds/*.world

source-repository head
  type: git
  location: git://github.com/swarm-game/swarm.git

flag ci
  description: Make warnings error
  default: False
  manual: True

common common
  if flag(ci)
    ghc-options: -Werror
  ghc-options:
    -Wall
    -Wcompat
    -Widentities
    -Wincomplete-uni-patterns
    -Wincomplete-record-updates
    -Wno-star-is-type
    -Wpartial-fields

  default-language: Haskell2010

common stan-config
  ghc-options:
    -fwrite-ide-info
    -hiedir=.hie

-- Harmless extensions from GHC2021
common ghc2021-extensions
  ghc-options:
    -Wprepositive-qualified-module
    -Wunused-packages

  default-extensions:
    -- Note we warn on prequalified
    -- Not GHC2021, but until we get \cases we use \case a lot
    BangPatterns
    DeriveAnyClass
    DeriveDataTypeable
    DeriveFunctor
    DeriveGeneric
    DeriveTraversable
    ExplicitForAll
    FlexibleContexts
    FlexibleInstances
    GADTSyntax
    ImportQualifiedPost
    LambdaCase
    MultiParamTypeClasses
    NumericUnderscores
    RankNTypes
    ScopedTypeVariables
    StandaloneDeriving
    TupleSections
    TypeApplications
    TypeOperators

library swarm-lang
  import: stan-config, common, ghc2021-extensions
  visibility: public
  -- cabal-gild: discover src/swarm-lang
  exposed-modules:
    Swarm.Effect.Unify
    Swarm.Effect.Unify.Common
    Swarm.Effect.Unify.Fast
    Swarm.Effect.Unify.Naive
    Swarm.Language.Capability
    Swarm.Language.Context
    Swarm.Language.Direction
    Swarm.Language.Elaborate
    Swarm.Language.Key
    Swarm.Language.LSP
    Swarm.Language.LSP.Hover
    Swarm.Language.LSP.VarUsage
    Swarm.Language.Module
    Swarm.Language.Parse
    Swarm.Language.Parse.QQ
    Swarm.Language.Pipeline
    Swarm.Language.Pipeline.QQ
    Swarm.Language.Pretty
    Swarm.Language.Requirement
    Swarm.Language.Syntax
    Swarm.Language.Syntax.CommandMetadata
    Swarm.Language.Text.Markdown
    Swarm.Language.Typecheck
    Swarm.Language.Typed
    Swarm.Language.Types
    Swarm.Language.Value

  other-modules: Paths_swarm
  autogen-modules: Paths_swarm
  build-depends:
    aeson,
    base,
    commonmark >=0.2 && <0.3,
    commonmark-extensions >=0.2 && <0.3,
    containers,
    data-fix >=0.3 && <0.4,
    deriving-compat >=0.6 && <0.7,
    extra,
    free >=5.2 && <5.3,
    fused-effects,
    hashable,
    lens,
    lsp >=2.4 && <2.7,
    megaparsec,
    mtl,
    parser-combinators,
    prettyprinter,
    split,
    syb >=0.7 && <0.8,
    template-haskell,
    text,
    text-rope >=0.2 && <0.3,
    vector,
    vty,
    witch,
    yaml,

  build-depends: swarm:swarm-util
  hs-source-dirs: src/swarm-lang
  default-language: Haskell2010
  default-extensions:
    -- Avoid unexpected unevaluated thunk buildup
    -- See discussion in #415
    StrictData

library swarm-scenario
  import: stan-config, common, ghc2021-extensions
  visibility: public
  -- cabal-gild: discover src/swarm-scenario
  exposed-modules:
    Swarm.Constant
    Swarm.Game.Achievement.Definitions
    Swarm.Game.Device
    Swarm.Game.Display
    Swarm.Game.Entity
    Swarm.Game.Entity.Cosmetic
    Swarm.Game.Entity.Cosmetic.Assignment
    Swarm.Game.Failure
    Swarm.Game.Ingredients
    Swarm.Game.Land
    Swarm.Game.Location
    Swarm.Game.Recipe
    Swarm.Game.ResourceLoading
    Swarm.Game.Robot
    Swarm.Game.Robot.Walk
    Swarm.Game.Scenario
    Swarm.Game.Scenario.Objective
    Swarm.Game.Scenario.Objective.Graph
    Swarm.Game.Scenario.Objective.Logic
    Swarm.Game.Scenario.Objective.Validation
    Swarm.Game.Scenario.RobotLookup
    Swarm.Game.Scenario.Style
    Swarm.Game.Scenario.Topography.Area
    Swarm.Game.Scenario.Topography.Cell
    Swarm.Game.Scenario.Topography.Center
    Swarm.Game.Scenario.Topography.EntityFacade
    Swarm.Game.Scenario.Topography.Navigation.Portal
    Swarm.Game.Scenario.Topography.Navigation.Waypoint
    Swarm.Game.Scenario.Topography.Placement
    Swarm.Game.Scenario.Topography.Structure
    Swarm.Game.Scenario.Topography.Structure.Assembly
    Swarm.Game.Scenario.Topography.Structure.Recognition
    Swarm.Game.Scenario.Topography.Structure.Recognition.Log
    Swarm.Game.Scenario.Topography.Structure.Recognition.Precompute
    Swarm.Game.Scenario.Topography.Structure.Recognition.Registry
    Swarm.Game.Scenario.Topography.Structure.Recognition.Symmetry
    Swarm.Game.Scenario.Topography.Structure.Recognition.Type
    Swarm.Game.Scenario.Topography.WorldDescription
    Swarm.Game.Scenario.Topography.WorldPalette
    Swarm.Game.State.Config
    Swarm.Game.State.Landscape
    Swarm.Game.Terrain
    Swarm.Game.Universe
    Swarm.Game.World
    Swarm.Game.World.Abstract
    Swarm.Game.World.Compile
    Swarm.Game.World.Coords
    Swarm.Game.World.Eval
    Swarm.Game.World.Gen
    Swarm.Game.World.Interpret
    Swarm.Game.World.Load
    Swarm.Game.World.Modify
    Swarm.Game.World.Parse
    Swarm.Game.World.Render
    Swarm.Game.World.Syntax
    Swarm.Game.World.Typecheck
    Swarm.Util.Content
    Swarm.Util.Effect

  other-modules: Paths_swarm
  autogen-modules: Paths_swarm
  build-depends:
    AhoCorasick >=0.0.4 && <0.0.5,
    JuicyPixels >=3.3 && <3.4,
    aeson >=2.2 && <2.3,
    array >=0.5.4 && <0.6,
    base >=4.14 && <4.20,
    boolexpr >=0.2 && <0.3,
    bytestring >=0.10 && <0.13,
    clock >=0.8.2 && <0.9,
    colour >=2.3.6 && <2.4,
    containers >=0.6.2 && <0.8,
    directory >=1.3 && <1.4,
    either >=5.0 && <5.1,
    extra >=1.7 && <1.8,
    filepath >=1.4 && <1.5,
    fused-effects >=1.1.1.1 && <1.2,
    hashable >=1.3.4 && <1.5,
    hsnoise >=0.0.3 && <0.1,
    lens >=4.19 && <5.4,
    linear >=1.21.6 && <1.24,
    megaparsec >=9.6.1 && <9.7,
    murmur3 >=1.0.4 && <1.1,
    nonempty-containers >=0.3.4 && <0.3.5,
    palette >=0.3 && <0.4,
    parser-combinators >=1.2 && <1.4,
    prettyprinter >=1.7.0 && <1.8,
    random >=1.2.0 && <1.3,
    servant-docs >=0.12 && <0.14,
    simple-enumeration >=0.2 && <0.3,
    tagged >=0.8 && <0.9,
    text >=1.2.4 && <2.2,
    transformers >=0.5 && <0.7,
    transformers >=0.5.6.2 && <0.6.2.0,
    vector >=0.12 && <0.14,
    vty >=6.1 && <6.3,
    witch >=1.1.1.0 && <1.3,
    witherable >=0.4 && <0.5,
    yaml >=0.11 && <0.11.12.0,

  build-depends:
    swarm:swarm-lang,
    swarm:swarm-util,

  hs-source-dirs: src/swarm-scenario
  default-language: Haskell2010
  default-extensions:
    -- Avoid unexpected unevaluated thunk buildup
    -- See discussion in #415
    StrictData

library swarm-engine
  import: stan-config, common, ghc2021-extensions
  visibility: public
  -- cabal-gild: discover src/swarm-engine
  exposed-modules:
    Swarm.Effect
    Swarm.Effect.Time
    Swarm.Game.Achievement.Attainment
    Swarm.Game.Achievement.Description
    Swarm.Game.Achievement.Persistence
    Swarm.Game.CESK
    Swarm.Game.Exception
    Swarm.Game.Robot.Activity
    Swarm.Game.Robot.Concrete
    Swarm.Game.Robot.Context
    Swarm.Game.Scenario.Objective.WinCheck
    Swarm.Game.Scenario.Scoring.Best
    Swarm.Game.Scenario.Scoring.CodeSize
    Swarm.Game.Scenario.Scoring.ConcreteMetrics
    Swarm.Game.Scenario.Scoring.GenericMetrics
    Swarm.Game.Scenario.Status
    Swarm.Game.Scenario.Topography.Navigation.Util
    Swarm.Game.Scenario.Topography.Structure.Recognition.Tracking
    Swarm.Game.ScenarioInfo
    Swarm.Game.State
    Swarm.Game.State.Robot
    Swarm.Game.State.Runtime
    Swarm.Game.State.Substate
    Swarm.Game.Step
    Swarm.Game.Step.Arithmetic
    Swarm.Game.Step.Combustion
    Swarm.Game.Step.Const
    Swarm.Game.Step.Flood
    Swarm.Game.Step.Path.Cache
    Swarm.Game.Step.Path.Cache.DistanceLimit
    Swarm.Game.Step.Path.Finding
    Swarm.Game.Step.Path.Type
    Swarm.Game.Step.Path.Walkability
    Swarm.Game.Step.RobotStepState
    Swarm.Game.Step.Util
    Swarm.Game.Step.Util.Command
    Swarm.Game.Step.Util.Inspect
    Swarm.Game.Step.Validate
    Swarm.Game.Tick
    Swarm.Game.Value
    Swarm.Log
    Swarm.Version

  other-modules: Paths_swarm
  autogen-modules: Paths_swarm
  build-depends:
    AhoCorasick >=0.0.4 && <0.0.5,
    SHA >=1.6.4 && <1.6.5,
    aeson >=2.2 && <2.3,
    array >=0.5.4 && <0.6,
    astar >=0.3 && <0.3.1,
    base >=4.14 && <4.20,
    boolexpr >=0.2 && <0.3,
    bytestring,
    clock >=0.8.2 && <0.9,
    containers >=0.6.2 && <0.8,
    directory >=1.3 && <1.4,
    extra >=1.7 && <1.8,
    filepath >=1.4 && <1.5,
    fused-effects >=1.1.1.1 && <1.2,
    fused-effects-lens >=1.2.0.1 && <1.3,
    githash,
    hashable >=1.3.4 && <1.5,
    http-client >=0.7 && <0.8,
    http-client-tls >=0.3 && <0.4,
    http-types >=0.12 && <0.13,
<<<<<<< HEAD
    lens >=4.19 && <5.3,
    linear >=1.21.6 && <1.23,
    megaparsec >= 9.6 && < 9.7,
=======
    lens >=4.19 && <5.4,
    linear >=1.21.6 && <1.24,
>>>>>>> 62470f35
    mtl >=2.2.2 && <2.4,
    nonempty-containers >=0.3.4 && <0.3.5,
    prettyprinter >=1.7.0 && <1.8,
    random >=1.2.0 && <1.3,
    servant-docs >=0.12 && <0.14,
    text >=1.2.4 && <2.2,
    time >=1.9 && <1.15,
    transformers >=0.5 && <0.7,
    transformers >=0.5.6.2 && <0.6.2.0,
    unordered-containers >=0.2.14 && <0.3,
    warp,
    witch >=1.1.1.0 && <1.3,
    yaml >=0.11 && <0.11.12.0,

  build-depends:
    swarm:swarm-lang,
    swarm:swarm-scenario,
    swarm:swarm-util,

  hs-source-dirs: src/swarm-engine
  default-language: Haskell2010
  default-extensions:
    -- Avoid unexpected unevaluated thunk buildup
    -- See discussion in #415
    StrictData

library swarm-web
  import: stan-config, common, ghc2021-extensions
  visibility: public
  -- cabal-gild: discover src/swarm-web
  exposed-modules:
    Swarm.Web
    Swarm.Web.Worldview

  other-modules: Paths_swarm
  autogen-modules: Paths_swarm
  build-depends:
    aeson,
    base,
    brick,
    bytestring,
    colour,
    commonmark,
    containers,
    http-types,
    lens,
    nonempty-containers,
    palette,
    servant-docs,
    servant-server >=0.19 && <0.21,
    text,
    wai >=3.2 && <3.3,
    wai-app-static >=3.1.8 && <3.2,
    warp,
    witch,

  build-depends:
    swarm:swarm-doc,
    swarm:swarm-engine,
    swarm:swarm-lang,
    swarm:swarm-scenario,
    swarm:swarm-tui,
    swarm:swarm-util,

  hs-source-dirs: src/swarm-web
  default-language: Haskell2010
  default-extensions:
    -- Avoid unexpected unevaluated thunk buildup
    -- See discussion in #415
    StrictData

library swarm-tournament
  import: stan-config, common, ghc2021-extensions
  visibility: public
  -- cabal-gild: discover src/swarm-tournament
  exposed-modules:
    Swarm.Web.Tournament
    Swarm.Web.Tournament.Database.Query
    Swarm.Web.Tournament.Type
    Swarm.Web.Tournament.Validate
    Swarm.Web.Tournament.Validate.FailureMode
    Swarm.Web.Tournament.Validate.Upload

  other-modules: Paths_swarm
  autogen-modules: Paths_swarm
  build-depends:
    MissingH,
    SHA,
    aeson,
    base,
    bytestring,
    commonmark,
    containers,
    extra,
    fused-effects,
    http-types,
    lens,
    mtl,
    postgresql-simple >=0.7 && <0.7.1,
    process,
    servant-docs,
    servant-multipart,
    servant-server >=0.19 && <0.21,
    text,
    time,
    transformers,
    wai >=3.2 && <3.3,
    wai-app-static >=3.1.8 && <3.2,
    wai-extra,
    warp,
    yaml,

  build-depends:
    swarm:swarm-engine,
    swarm:swarm-lang,
    swarm:swarm-scenario,
    swarm:swarm-util,

  hs-source-dirs: src/swarm-tournament
  default-language: Haskell2010

library swarm-util
  import: stan-config, common, ghc2021-extensions
  visibility: public
  -- cabal-gild: discover src/swarm-util
  exposed-modules:
    Control.Carrier.Accum.FixedStrict
    Data.BoolExpr.Simplify
    Swarm.Util
    Swarm.Util.Erasable
    Swarm.Util.Lens
    Swarm.Util.OccurrenceEncoder
    Swarm.Util.Parse
    Swarm.Util.ReadableIORef
    Swarm.Util.RingBuffer
    Swarm.Util.UnitInterval
    Swarm.Util.WindowedCounter
    Swarm.Util.Yaml

  other-modules: Paths_swarm
  autogen-modules: Paths_swarm
  build-depends:
    aeson >=2.2 && <2.3,
    base >=4.14 && <4.20,
    boolexpr >=0.2 && <0.3,
    clock >=0.8.2 && <0.9,
    containers >=0.6.2 && <0.8,
    directory >=1.3 && <1.4,
    either >=5.0 && <5.1,
    filepath >=1.4 && <1.5,
    fused-effects >=1.1.1.1 && <1.2,
    lens >=4.19 && <5.4,
    megaparsec >=9.6.1 && <9.7,
    minimorph >=0.3 && <0.4,
    mtl >=2.2.2 && <2.4,
    servant-docs >=0.12 && <0.14,
    template-haskell >=2.16 && <2.22,
    text >=1.2.4 && <2.2,
    transformers >=0.5 && <0.7,
    vector >=0.12 && <0.14,
    witch >=1.1.1.0 && <1.3,
    yaml >=0.11 && <0.11.12.0,

  hs-source-dirs: src/swarm-util
  default-language: Haskell2010
  default-extensions:
    -- Avoid unexpected unevaluated thunk buildup
    -- See discussion in #415
    StrictData

library swarm-doc
  import: stan-config, common, ghc2021-extensions
  visibility: public
  -- cabal-gild: discover src/swarm-doc
  exposed-modules:
    Swarm.Doc.Command
    Swarm.Doc.Gen
    Swarm.Doc.Keyword
    Swarm.Doc.Pedagogy
    Swarm.Doc.Schema.Arrangement
    Swarm.Doc.Schema.Parse
    Swarm.Doc.Schema.Refined
    Swarm.Doc.Schema.Render
    Swarm.Doc.Schema.SchemaType
    Swarm.Doc.Util
    Swarm.Doc.Wiki.Cheatsheet
    Swarm.Doc.Wiki.Matrix
    Swarm.Doc.Wiki.Util

  build-depends:
    aeson >=2.2 && <2.3,
    base >=4.14 && <4.20,
    containers >=0.6.2 && <0.8,
    directory >=1.3 && <1.4,
    dotgen >=0.4 && <0.5,
    extra >=1.7 && <1.8,
    filepath >=1.4 && <1.5,
    fused-effects >=1.1.1.1 && <1.2,
    lens >=4.19 && <5.4,
    mtl >=2.2.2 && <2.4,
    pandoc >=3.0 && <3.2,
    pandoc-types >=1.23 && <1.24,
    scientific >=0.3.6 && <0.3.8,
    servant-docs >=0.12 && <0.14,
    text >=1.2.4 && <2.2,
    transformers >=0.5 && <0.7,
    vector >=0.12 && <0.14,

  build-depends:
    swarm:swarm-engine,
    swarm:swarm-lang,
    swarm:swarm-scenario,
    swarm:swarm-util,

  hs-source-dirs: src/swarm-doc
  default-language: Haskell2010
  default-extensions:
    -- Avoid unexpected unevaluated thunk buildup
    -- See discussion in #415
    StrictData

library swarm-tui
  import: stan-config, common, ghc2021-extensions
  exposed-modules:
    Swarm.TUI.Border
    Swarm.TUI.Controller
    Swarm.TUI.Controller.Util
    Swarm.TUI.Editor.Controller
    Swarm.TUI.Editor.Json
    Swarm.TUI.Editor.Masking
    Swarm.TUI.Editor.Model
    Swarm.TUI.Editor.Palette
    Swarm.TUI.Editor.Util
    Swarm.TUI.Editor.View
    Swarm.TUI.Inventory.Sorting
    Swarm.TUI.Launch.Controller
    Swarm.TUI.Launch.Model
    Swarm.TUI.Launch.Prep
    Swarm.TUI.Launch.View
    Swarm.TUI.List
    Swarm.TUI.Model
    Swarm.TUI.Model.Goal
    Swarm.TUI.Model.Menu
    Swarm.TUI.Model.Name
    Swarm.TUI.Model.Repl
    Swarm.TUI.Model.StateUpdate
    Swarm.TUI.Model.Structure
    Swarm.TUI.Model.UI
    Swarm.TUI.Panel
    Swarm.TUI.View
    Swarm.TUI.View.Achievement
    Swarm.TUI.View.Attribute.Attr
    Swarm.TUI.View.Attribute.CustomStyling
    Swarm.TUI.View.Attribute.Util
    Swarm.TUI.View.CellDisplay
    Swarm.TUI.View.Logo
    Swarm.TUI.View.Objective
    Swarm.TUI.View.Structure
    Swarm.TUI.View.Util

  other-modules: Paths_swarm
  autogen-modules: Paths_swarm
  build-depends:
    aeson >=2.2 && <2.3,
    array >=0.5.4 && <0.6,
    base >=4.14 && <4.20,
    brick >=2.1.1 && <2.4,
    brick-list-skip >=0.1.1.2 && <0.2,
    bytestring >=0.10 && <0.13,
    clock >=0.8.2 && <0.9,
    colour >=2.3.6 && <2.4,
    containers >=0.6.2 && <0.8,
    extra >=1.7 && <1.8,
    filepath >=1.4 && <1.5,
    fused-effects >=1.1.1.1 && <1.2,
    fuzzy >=0.1 && <0.2,
    githash >=0.1.6 && <0.2,
    lens >=4.19 && <5.4,
    linear >=1.21.6 && <1.24,
    mtl >=2.2.2 && <2.4,
    murmur3 >=1.0.4 && <1.1,
    natural-sort >=0.1.2 && <0.2,
    nonempty-containers >=0.3.4 && <0.3.5,
    palette >=0.3 && <0.4,
    servant-docs >=0.12 && <0.14,
    split >=0.2.3 && <0.3,
    tagged >=0.8 && <0.9,
    text >=1.2.4 && <2.2,
    text-zipper >=0.10 && <0.14,
    time >=1.9 && <1.15,
    transformers >=0.5 && <0.7,
    transformers >=0.5.6.2 && <0.6.2.0,
    vector >=0.12 && <0.14,
    vty >=6.1 && <6.3,
    warp >=3.2 && <3.5,
    witch >=1.1.1.0 && <1.3,
    word-wrap >=0.5 && <0.6,
    yaml >=0.11 && <0.11.12.0,

  build-depends:
    swarm:swarm-engine,
    swarm:swarm-lang,
    swarm:swarm-scenario,
    swarm:swarm-util,

  hs-source-dirs: src
  default-language: Haskell2010
  default-extensions:
    -- Avoid unexpected unevaluated thunk buildup
    -- See discussion in #415
    StrictData

executable swarm
  import: stan-config, common
  main-is: Main.hs
  other-modules: Swarm.App
  build-depends:
    -- Imports shared with the library don't need bounds
    base,
    blaze-html >=0.9.1 && <0.10,
    brick,
    fused-effects,
    githash >=0.1.6 && <0.2,
    lens,
    optparse-applicative >=0.16 && <0.19,
    prettyprinter,
    servant >=0.19 && <0.21,
    swarm:swarm-engine,
    swarm:swarm-lang,
    swarm:swarm-scenario,
    swarm:swarm-tui,
    swarm:swarm-util,
    swarm:swarm-web,
    terminal-size >=0.3 && <1.0,
    text,
    vty,
    vty-crossplatform >=0.4 && <0.5,

  hs-source-dirs: app
  default-language: Haskell2010
  ghc-options: -threaded
  default-extensions: ImportQualifiedPost

executable swarm-scene
  import: stan-config, common, ghc2021-extensions
  main-is: Main.hs
  build-depends:
    base,
    optparse-applicative >=0.16 && <0.19,
    swarm:swarm-scenario,

  hs-source-dirs: app/scene
  default-language: Haskell2010
  ghc-options: -threaded
  default-extensions: ImportQualifiedPost

executable swarm-docs
  import: stan-config, common, ghc2021-extensions
  main-is: Main.hs
  other-modules:
  build-depends:
    -- Imports shared with the library don't need bounds
    base,
    optparse-applicative >=0.16 && <0.19,
    swarm:swarm-doc,
    text,

  hs-source-dirs: app/doc
  default-language: Haskell2010
  ghc-options: -threaded
  default-extensions: ImportQualifiedPost

executable swarm-host-tournament
  import: stan-config, common, ghc2021-extensions
  main-is: Main.hs
  build-depends:
    base,
    optparse-applicative >=0.16 && <0.19,
    transformers,
    unix,
    warp,

  build-depends:
    swarm:swarm-engine,
    swarm:swarm-tournament,

  hs-source-dirs: app/tournament
  default-language: Haskell2010
  ghc-options: -threaded
  default-extensions: ImportQualifiedPost

test-suite swarm-unit
  import: stan-config, common, ghc2021-extensions
  main-is: Main.hs
  type: exitcode-stdio-1.0
  other-modules:
    TestBoolExpr
    TestCommand
    TestEval
    TestInventory
    TestLSP
    TestLanguagePipeline
    TestNotification
    TestOrdering
    TestPedagogy
    TestPretty
    TestRecipeCoverage
    TestRepl
    TestScoring
    TestUtil

  build-depends:
    -- Imports shared with the library don't need bounds
    QuickCheck >=2.14 && <2.16,
    aeson,
    base,
    boolexpr,
    containers,
    filepath,
    hashable,
    lens,
    megaparsec,
    mtl,
    tasty >=0.10 && <1.6,
    tasty-expected-failure >=0.12 && <0.13,
    tasty-hunit >=0.10 && <0.11,
    tasty-quickcheck >=0.10 && <0.11,
    text,
    time,
    vty,
    witch,

  build-depends:
    swarm:swarm-doc,
    swarm:swarm-engine,
    swarm:swarm-lang,
    swarm:swarm-scenario,
    swarm:swarm-tui,
    swarm:swarm-util,

  hs-source-dirs: test/unit
  default-language: Haskell2010
  ghc-options: -threaded

test-suite swarm-integration
  import: stan-config, common, ghc2021-extensions
  main-is: Main.hs
  type: exitcode-stdio-1.0
  build-depends:
    -- Imports shared with the library don't need bounds
    base,
    containers,
    filepath,
    fused-effects,
    lens,
    mtl,
    tasty >=0.10 && <1.6,
    tasty-hunit >=0.10 && <0.11,
    text,
    witch,
    yaml,

  build-depends:
    swarm:swarm-doc,
    swarm:swarm-engine,
    swarm:swarm-lang,
    swarm:swarm-scenario,
    swarm:swarm-tui,
    swarm:swarm-util,

  hs-source-dirs: test/integration
  default-language: Haskell2010
  ghc-options: -threaded

test-suite tournament-host
  import: stan-config, common, ghc2021-extensions
  main-is: Main.hs
  type: exitcode-stdio-1.0
  build-depends:
    SHA,
    base,
    bytestring,
    http-client,
    http-types,
    nonempty-containers,
    tasty,
    tasty-hunit,
    warp,

  build-depends:
    swarm:swarm-engine,
    swarm:swarm-tournament,

  hs-source-dirs: test/tournament-host
  default-language: Haskell2010
  ghc-options: -threaded

benchmark benchmark
  import: stan-config, common, ghc2021-extensions
  main-is: Benchmark.hs
  hs-source-dirs: test/bench
  type: exitcode-stdio-1.0
  build-depends:
    base,
    containers,
    extra,
    lens,
    mtl,
    swarm:swarm-engine,
    swarm:swarm-lang,
    swarm:swarm-scenario,
    swarm:swarm-util,
    tasty-bench >=0.3.1 && <0.4,
    text,

  default-language: Haskell2010
  ghc-options:
    -threaded
    -with-rtsopts=-A32m
    -fproc-alignment=64<|MERGE_RESOLUTION|>--- conflicted
+++ resolved
@@ -367,14 +367,9 @@
     http-client >=0.7 && <0.8,
     http-client-tls >=0.3 && <0.4,
     http-types >=0.12 && <0.13,
-<<<<<<< HEAD
-    lens >=4.19 && <5.3,
-    linear >=1.21.6 && <1.23,
-    megaparsec >= 9.6 && < 9.7,
-=======
     lens >=4.19 && <5.4,
     linear >=1.21.6 && <1.24,
->>>>>>> 62470f35
+    megaparsec >= 9.6 && < 9.7,
     mtl >=2.2.2 && <2.4,
     nonempty-containers >=0.3.4 && <0.3.5,
     prettyprinter >=1.7.0 && <1.8,

;;; swarm-mode.el --- Swarm Lang mode -*- lexical-binding: t -*-
;;
;; Author: swarm contributors
;; URL: https://github.com/byorgey/swarm
;; Version: 0.1
;; Package-Requires: ((emacs-lsp))
;;
;; This file is not part of GNU Emacs.
;;
;;; Code:

(require 'lsp-mode)

(defvar swarm-mode-syntax-table nil "Syntax table for `swarm-mode'.")

(setq swarm-mode-syntax-table
      (let ( (synTable (make-syntax-table)))

<<<<<<< HEAD
        ;; C++ style comments “// …”
        (modify-syntax-entry ?\/ ". 12b" synTable)
        (modify-syntax-entry ?\n "> b" synTable)
        ;; ;; Java style block comments “/* … */”
        ;; not sure how to get these at the same time as single-line // comments
        ;; (modify-syntax-entry ?\/ ". 14" synTable)
        ;; (modify-syntax-entry ?* ". 23" synTable)
=======
        ;; C++ style comments ("// ..." and "/* ... */")
        (modify-syntax-entry ?\/ ". 124" synTable)
        (modify-syntax-entry ?* ". 23b" synTable)
        (modify-syntax-entry ?\n "> " synTable)
>>>>>>> a80d2904

        synTable))

(setq swarm-font-lock-keywords
      (let* (
             ;; We should figure out how to autogenerate these, so we don't have
             ;; to edit the emacs mode every time we add new commands.
             (x-keywords '("def" "end"))
             (x-builtins '("if" "run" "return" "try" "raise" "force" "fst" "snd"))
             (x-commands
              '("noop" "wait" "selfdestruct" "move" "turn" "grab" "place" "give"
                "install" "make" "build" "salvage" "reprogram"
                "say" "log" "view" "appear" "create" "getx" "gety"
                "blocked" "scan" "upload" "ishere" "whoami"
                "random" "not"
                "left" "right" "back" "forward" "north" "south" "east" "west" "down"
                ))
             (x-types '("int" "string" "dir" "bool" "cmd"))

             (x-keywords-regexp (regexp-opt x-keywords 'words))
             (x-builtins-regexp (regexp-opt x-builtins 'words))
             (x-commands-regexp (regexp-opt x-commands 'words))
             (x-types-regexp (regexp-opt x-types 'words)))

        `(
          (,x-keywords-regexp . 'font-lock-keyword-face)
          (,x-builtins-regexp . 'font-lock-builtin-face)
          (,x-types-regexp . 'font-lock-type-face)
          (,x-commands-regexp . 'font-lock-constant-face)
          ("[a-z_][a-z0-9_]*" . 'font-lock-function-name-face)
          )))

(define-derived-mode swarm-mode prog-mode "Swarm Lang Mode"
  (setq font-lock-defaults '((swarm-font-lock-keywords) nil t nil))
  (set-syntax-table swarm-mode-syntax-table))

(add-to-list 'auto-mode-alist '("\\.sw\\'" . swarm-mode))

(with-eval-after-load 'lsp-mode
  (add-to-list 'lsp-language-id-configuration
    '(swarm-mode . "swarm"))

  (lsp-register-client
    (make-lsp-client :new-connection (lsp-stdio-connection (list "swarm" "lsp"))
                     :activation-fn (lsp-activate-on "swarm")
                     :server-id 'swarm-check)))

(provide 'swarm-mode)
;;; swarm-mode.el ends here<|MERGE_RESOLUTION|>--- conflicted
+++ resolved
@@ -16,20 +16,10 @@
 (setq swarm-mode-syntax-table
       (let ( (synTable (make-syntax-table)))
 
-<<<<<<< HEAD
-        ;; C++ style comments “// …”
-        (modify-syntax-entry ?\/ ". 12b" synTable)
-        (modify-syntax-entry ?\n "> b" synTable)
-        ;; ;; Java style block comments “/* … */”
-        ;; not sure how to get these at the same time as single-line // comments
-        ;; (modify-syntax-entry ?\/ ". 14" synTable)
-        ;; (modify-syntax-entry ?* ". 23" synTable)
-=======
         ;; C++ style comments ("// ..." and "/* ... */")
         (modify-syntax-entry ?\/ ". 124" synTable)
         (modify-syntax-entry ?* ". 23b" synTable)
         (modify-syntax-entry ?\n "> " synTable)
->>>>>>> a80d2904
 
         synTable))
 

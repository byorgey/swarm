--- conflicted
+++ resolved
@@ -1,8 +1,3 @@
 loops:
-<<<<<<< HEAD
-  test: cabal test -O0 --test-show-details=direct swarm:swarm-integration swarm:swarm-unit
-  unit: stack test -O0 swarm:swarm-unit
-=======
   test: cabal test -j -O0 --test-show-details=direct swarm:swarm-integration swarm:swarm-unit
-  unit: cabal test -j -O0 --test-show-details=direct swarm:swarm-unit --fast
->>>>>>> 62470f35
+  unit: cabal test -j -O0 --test-show-details=direct swarm:swarm-unit
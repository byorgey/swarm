{-# LANGUAGE OverloadedStrings #-}

-- |
-- SPDX-License-Identifier: BSD-3-Clause
module Swarm.TUI.Editor.Palette where

import Control.Lens
import Control.Monad (guard)
import Data.Aeson.KeyMap qualified as KM
import Data.List (sortOn)
import Data.List.NonEmpty qualified as NE
import Data.Map (Map)
import Data.Map qualified as M
import Data.Maybe (mapMaybe)
import Data.Ord (Down (..))
import Data.Set (Set)
import Data.Set qualified as Set
import Data.Text qualified as T
import Data.Tuple (swap)
import Swarm.Game.Display (Display, defaultChar)
import Swarm.Game.Entity (entitiesByName)
import Swarm.Game.Location
import Swarm.Game.Scenario
import Swarm.Game.Scenario.Topography.Area (AreaDimensions (..), getAreaDimensions)
import Swarm.Game.Scenario.Topography.Cell
import Swarm.Game.Scenario.Topography.EntityFacade
import Swarm.Game.Scenario.Topography.Navigation.Portal (Navigation (..))
import Swarm.Game.Scenario.Topography.WorldPalette
import Swarm.Game.Terrain (TerrainType (BlankT), getTerrainDefaultPaletteChar)
import Swarm.TUI.Editor.Json (SkeletonScenario (SkeletonScenario))
import Swarm.Util (binTuples, histogram)
import Swarm.Util qualified as U

makeSuggestedPalette :: Maybe Scenario -> [[CellPaintDisplay]] -> KM.KeyMap (AugmentedCell EntityFacade)
makeSuggestedPalette maybeOriginalScenario cellGrid =
  KM.fromMapText
    . M.map (AugmentedCell Nothing)
    . M.fromList
    . M.elems
    -- NOTE: the left-most maps take precedence!
    $ paletteCellsByKey <> pairsWithDisplays <> terrainOnlyPalette
 where
  getMaybeEntityDisplay (Cell _terrain maybeEntity _) = do
    EntityFacade eName d <- maybeEntity
    return (eName, d)

  getMaybeEntityNameTerrainPair (Cell terrain maybeEntity _) = do
    EntityFacade eName _ <- maybeEntity
    return (eName, terrain)

  getEntityTerrainMultiplicity :: Map EntityName (Map TerrainType Int)
  getEntityTerrainMultiplicity =
    M.map histogram $ binTuples $ concatMap (mapMaybe getMaybeEntityNameTerrainPair) cellGrid

  usedEntityDisplays :: Map EntityName Display
  usedEntityDisplays =
    M.fromList $ concatMap (mapMaybe getMaybeEntityDisplay) cellGrid

  -- Finds the most-used terrain type (the "mode" in the statistical sense)
  -- paired with each entity
  entitiesWithModalTerrain :: [(TerrainType, EntityName)]
  entitiesWithModalTerrain =
    map (swap . fmap (fst . NE.head))
      . mapMaybe sequenceA
      . M.toList
      $ M.map (NE.nonEmpty . sortOn snd . M.toList) getEntityTerrainMultiplicity

  invertPaletteMapToDedupe ::
    Map a CellPaintDisplay ->
    [(TerrainWith EntityName, (a, CellPaintDisplay))]
  invertPaletteMapToDedupe =
    map (\x@(_, c) -> (toKey $ cellToTerrainPair c, x)) . M.toList

  paletteCellsByKey :: Map (TerrainWith EntityName) (T.Text, CellPaintDisplay)
  paletteCellsByKey =
    M.map (NE.head . NE.sortWith toSortVal)
      . binTuples
      . invertPaletteMapToDedupe
      $ KM.toMapText originalPalette
   where
    toSortVal (symbol, Cell _terrain _maybeEntity robots) = Down (null robots, symbol)

  excludedPaletteChars :: Set Char
  excludedPaletteChars = Set.fromList [' ']

  originalPalette :: KM.KeyMap CellPaintDisplay
  originalPalette =
    KM.map (toCellPaintDisplay . standardCell) $
      maybe mempty (unPalette . palette . (^. scenarioWorld)) maybeOriginalScenario

  pairsWithDisplays :: Map (TerrainWith EntityName) (T.Text, CellPaintDisplay)
  pairsWithDisplays = M.fromList $ mapMaybe g entitiesWithModalTerrain
   where
    g (terrain, eName) = do
      eDisplay <- M.lookup eName usedEntityDisplays
      let displayChar = eDisplay ^. defaultChar
      guard $ Set.notMember displayChar excludedPaletteChars
      let cell = Cell terrain (Just $ EntityFacade eName eDisplay) []
      return ((terrain, Just eName), (T.singleton displayChar, cell))

  -- TODO (#1153): Filter out terrain-only palette entries that aren't actually
  -- used in the map.
  terrainOnlyPalette :: Map (TerrainWith EntityName) (T.Text, CellPaintDisplay)
  terrainOnlyPalette = M.fromList $ map f U.listEnums
   where
    f x = ((x, Nothing), (T.singleton $ getTerrainDefaultPaletteChar x, Cell x Nothing []))

-- | Generate a \"skeleton\" scenario with placeholders for certain required fields
constructScenario :: Maybe Scenario -> [[CellPaintDisplay]] -> SkeletonScenario
constructScenario maybeOriginalScenario cellGrid =
  SkeletonScenario
    (maybe 1 (^. scenarioVersion) maybeOriginalScenario)
    (maybe "My Scenario" (^. scenarioName) maybeOriginalScenario)
    (maybe "The scenario description..." (^. scenarioDescription) maybeOriginalScenario)
    -- (maybe True (^. scenarioCreative) maybeOriginalScenario)
    True
    (M.elems $ entitiesByName customEntities)
    wd
    [] -- robots
 where
  customEntities = maybe mempty (^. scenarioEntities) maybeOriginalScenario
  wd =
    WorldDescription
      { defaultTerrain = Just $ Cell BlankT Nothing []
      , offsetOrigin = False
      , scrollable = True
      , palette = WorldPalette suggestedPalette
      , ul = upperLeftCoord
      , area = cellGrid
<<<<<<< HEAD
      , worldProg = Nothing
=======
      , navigation = Navigation mempty mempty
>>>>>>> 56b09356
      }

  suggestedPalette = makeSuggestedPalette maybeOriginalScenario cellGrid

  upperLeftCoord =
    Location
      (negate $ w `div` 2)
      (h `div` 2)
   where
    AreaDimensions w h = getAreaDimensions cellGrid<|MERGE_RESOLUTION|>--- conflicted
+++ resolved
@@ -127,11 +127,8 @@
       , palette = WorldPalette suggestedPalette
       , ul = upperLeftCoord
       , area = cellGrid
-<<<<<<< HEAD
+      , navigation = Navigation mempty mempty
       , worldProg = Nothing
-=======
-      , navigation = Navigation mempty mempty
->>>>>>> 56b09356
       }
 
   suggestedPalette = makeSuggestedPalette maybeOriginalScenario cellGrid

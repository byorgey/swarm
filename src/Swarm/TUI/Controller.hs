--- conflicted
+++ resolved
@@ -103,19 +103,6 @@
 pattern FKey c = VtyEvent (V.EvKey (V.KFun c) [])
 
 -- | The top-level event handler for the TUI.
-<<<<<<< HEAD
-handleEvent :: AppState -> BrickEvent Name AppEvent -> EventM Name (Next AppState)
-handleEvent s
-  | s ^. uiState . uiPlaying = handleMainEvent s
-  | otherwise = case s ^. uiState . uiMenu of
-    -- If we reach the NoMenu case when uiPlaying is False, just
-    -- quit the app.  We should actually never reach this code (the
-    -- quitGame function would have already halted the app).
-    NoMenu -> \_ -> halt s
-    MainMenu l -> handleMainMenuEvent l s
-    NewGameMenu l -> handleNewGameMenuEvent l s
-    AboutMenu -> pressAnyKey (MainMenu (mainMenu About)) s
-=======
 handleEvent :: BrickEvent Name AppEvent -> EventM Name AppState ()
 handleEvent e = do
   s <- get
@@ -129,9 +116,7 @@
         NoMenu -> const halt
         MainMenu l -> handleMainMenuEvent l
         NewGameMenu l -> handleNewGameMenuEvent l
-        TutorialMenu -> pressAnyKey (MainMenu (mainMenu Tutorial))
         AboutMenu -> pressAnyKey (MainMenu (mainMenu About))
->>>>>>> 1c41a0e1
 
 -- | The event handler for the main menu.
 handleMainMenuEvent ::
@@ -141,48 +126,25 @@
     case snd <$> BL.listSelectedElement menu of
       Nothing -> continueWithoutRedraw
       Just x0 -> case x0 of
-<<<<<<< HEAD
-        NewGame ->
-          continue $
-            s & uiState . uiMenu
-              .~ NewGameMenu
-                ( NE.fromList
-                    [ mkScenarioList
-                        (s ^. uiState . uiCheatMode)
-                        (s ^. gameState . scenarios)
-                    ]
-                )
-        Tutorial ->
-          let tutorialCollection = s ^. gameState . scenarios . to getTutorials
-              tutorialList =
-                NE.fromList
-                  [ mkScenarioList
-                      (s ^. uiState . uiCheatMode)
-                      tutorialCollection
-                  ]
+        NewGame -> do
+          cheat <- use $ uiState . uiCheatMode
+          ss <- use $ gameState . scenarios
+          uiState . uiMenu .= NewGameMenu (NE.fromList [mkScenarioList cheat ss])
+        Tutorial -> do
+          cheat <- use $ uiState . uiCheatMode
+          tutorialCollection <- use $ gameState . scenarios . to getTutorials
+          let tutorialList = NE.fromList [mkScenarioList cheat tutorialCollection]
               firstTutorial = case scOrder tutorialCollection of
                 Just (t : _) -> case M.lookup t (scMap tutorialCollection) of
                   Just (SISingle scene) -> scene
                   _ -> error "No first tutorial found!"
                 _ -> error "No first tutorial found!"
-           in startGame
-                firstTutorial
-                (s & uiState . uiMenu .~ NewGameMenu tutorialList)
-        About -> continue $ s & uiState . uiMenu .~ AboutMenu
-        Quit -> halt s
-  CharKey 'q' -> halt s
-  ControlKey 'q' -> halt s
-=======
-        NewGame -> do
-          cheat <- use $ uiState . uiCheatMode
-          ss <- use $ gameState . scenarios
-          uiState . uiMenu .= NewGameMenu (NE.fromList [mkScenarioList cheat ss])
-        Tutorial -> uiState . uiMenu .= TutorialMenu
+          uiState . uiMenu .= NewGameMenu tutorialList
+          startGame firstTutorial
         About -> uiState . uiMenu .= AboutMenu
         Quit -> halt
   CharKey 'q' -> halt
   ControlKey 'q' -> halt
->>>>>>> 1c41a0e1
   VtyEvent ev -> do
     menu' <- nestEventM' menu (handleListEvent ev)
     uiState . uiMenu .= MainMenu menu'

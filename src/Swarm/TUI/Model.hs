--- conflicted
+++ resolved
@@ -882,9 +882,5 @@
       & uiShowFPS .~ False
       & uiShowZero .~ True
       & lgTicksPerSecond .~ initLgTicksPerSecond
-<<<<<<< HEAD
       & resetWithREPLForm (mkReplForm $ mkCmdPrompt "")
-=======
-      & resetWithREPLForm (mkReplForm $ CmdPrompt "")
-      & uiReplHistory %~ restartREPLHistory
->>>>>>> 3e2c0f48
+      & uiReplHistory %~ restartREPLHistory
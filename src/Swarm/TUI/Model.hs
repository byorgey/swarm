--- conflicted
+++ resolved
@@ -210,41 +210,10 @@
   ) =>
   m RuntimeState
 initRuntimeState = do
-<<<<<<< HEAD
-  entities <- ExceptT loadEntities
-  recipes <- withExceptT prettyFailure $ loadRecipes entities
-  (worldWarnings, loadedWorlds) <- liftIO $ loadWorldsWithWarnings entities
-  (scenarioWarnings, loadedScenarios) <- liftIO $ loadScenariosWithWarnings entities loadedWorlds
-
-  (adjsFile, namesFile) <- withExceptT prettyFailure $ do
-    adjsFile <- getDataFileNameSafe NameGeneration "adjectives.txt"
-    namesFile <- getDataFileNameSafe NameGeneration "names.txt"
-    return (adjsFile, namesFile)
-
-  let markEx what a = catchError a (\e -> failT ["Failed to", what <> ":", showT e])
-  (adjs, names) <- liftIO . markEx "load name generation data" $ do
-    as <- tail . T.lines <$> T.readFile adjsFile
-    ns <- tail . T.lines <$> T.readFile namesFile
-    return (as, ns)
-
-  return
-    ( scenarioWarnings <> worldWarnings
-    , RuntimeState
-        { _webPort = Nothing
-        , _upstreamRelease = Left (NoMainUpstreamRelease [])
-        , _eventLog = mempty
-        , _worlds = loadedWorlds
-        , _scenarios = loadedScenarios
-        , _stdEntityMap = entities
-        , _stdRecipes = recipes
-        , _stdAdjList = listArray (0, length adjs - 1) adjs
-        , _stdNameList = listArray (0, length names - 1) names
-        }
-    )
-=======
   entities <- loadEntities
   recipes <- loadRecipes entities
-  scenarios <- loadScenarios entities
+  worlds <- loadWords entities
+  scenarios <- loadScenarios entities worlds
   appDataMap <- readAppData
 
   let getDataLines f = case M.lookup f appDataMap of
@@ -260,6 +229,7 @@
       { _webPort = Nothing
       , _upstreamRelease = Left (NoMainUpstreamRelease [])
       , _eventLog = mempty
+      , _worlds = worlds
       , _scenarios = scenarios
       , _stdEntityMap = entities
       , _stdRecipes = recipes
@@ -267,7 +237,6 @@
       , _stdAdjList = listArray (0, length adjs - 1) adjs
       , _stdNameList = listArray (0, length names - 1) names
       }
->>>>>>> 8aea6a24
 
 makeLensesNoSigs ''RuntimeState
 

{-# LANGUAGE TemplateHaskell #-}

-- -Wno-orphans is for the Eq/Ord Time instances

-- |
-- SPDX-License-Identifier: BSD-3-Clause
--
-- Saving and loading info about scenarios (status, path, etc.) as
-- well as loading recursive scenario collections.
module Swarm.Game.ScenarioInfo (
  -- * Scenario info
  ScenarioStatus (..),
  _NotStarted,
  ScenarioInfo (..),
  scenarioPath,
  scenarioStatus,
  CodeSizeDeterminators (CodeSizeDeterminators),
  updateScenarioInfoOnFinish,
  ScenarioInfoPair,

  -- * Scenario collection
  ScenarioCollection (..),
  scenarioCollectionToList,
  flatten,
  scenarioItemByPath,
  normalizeScenarioPath,
  ScenarioItem (..),
  scenarioItemName,
  _SISingle,

  -- * Loading and saving scenarios
  loadScenarios,
  loadScenarioInfo,
  saveScenarioInfo,

  -- * Re-exports
  module Swarm.Game.Scenario,
) where

import Control.Algebra (Has)
import Control.Carrier.Lift (runM)
import Control.Carrier.Throw.Either (runThrow)
import Control.Effect.Accum (Accum, add)
import Control.Effect.Lift (Lift, sendIO)
import Control.Effect.Throw (Throw, liftEither)
import Control.Lens hiding (from, (<.>))
import Control.Monad (filterM, forM_, when, (<=<))
import Control.Monad.IO.Class (MonadIO (liftIO))
import Data.Char (isSpace)
import Data.Either (partitionEithers)
import Data.Either.Extra (fromRight')
import Data.List (intercalate, isPrefixOf, stripPrefix, (\\))
import Data.List.NonEmpty qualified as NE
import Data.Map (Map)
import Data.Map qualified as M
import Data.Maybe (isJust)
import Data.Sequence (Seq)
import Data.Sequence qualified as Seq
import Data.Text (Text)
import Data.Yaml as Y
import Swarm.Game.Entity
import Swarm.Game.Failure
import Swarm.Game.ResourceLoading (getDataDirSafe, getSwarmSavePath)
import Swarm.Game.Scenario
import Swarm.Game.Scenario.Scoring.CodeSize
import Swarm.Game.Scenario.Status
<<<<<<< HEAD
import Swarm.Game.World.Typecheck (WorldMap)
=======
import Swarm.Util.Effect (warn, withThrow)
>>>>>>> 8aea6a24
import System.Directory (canonicalizePath, doesDirectoryExist, doesFileExist, listDirectory)
import System.FilePath (pathSeparator, splitDirectories, takeBaseName, takeExtensions, (-<.>), (</>))
import Witch (into)

-- ----------------------------------------------------------------------------
-- Scenario Item
-- ----------------------------------------------------------------------------

-- | A scenario item is either a specific scenario, or a collection of
--   scenarios (*e.g.* the scenarios contained in a subdirectory).
data ScenarioItem = SISingle ScenarioInfoPair | SICollection Text ScenarioCollection
  deriving (Show)

-- | Retrieve the name of a scenario item.
scenarioItemName :: ScenarioItem -> Text
scenarioItemName (SISingle (s, _ss)) = s ^. scenarioName
scenarioItemName (SICollection name _) = name

-- | A scenario collection is a tree of scenarios, keyed by name,
--   together with an optional order.  Invariant: every item in the
--   scOrder exists as a key in the scMap.
data ScenarioCollection = SC
  { scOrder :: Maybe [FilePath]
  , scMap :: Map FilePath ScenarioItem
  }
  deriving (Show)

-- | Access and modify ScenarioItems in collection based on their path.
scenarioItemByPath :: FilePath -> Traversal' ScenarioCollection ScenarioItem
scenarioItemByPath path = ixp ps
 where
  ps = splitDirectories path
  ixp :: (Applicative f) => [String] -> (ScenarioItem -> f ScenarioItem) -> ScenarioCollection -> f ScenarioCollection
  ixp [] _ col = pure col
  ixp [s] f (SC n m) = SC n <$> ix s f m
  ixp (d : xs) f (SC n m) = SC n <$> ix d inner m
   where
    inner si = case si of
      SISingle {} -> pure si
      SICollection n' col -> SICollection n' <$> ixp xs f col

-- | Canonicalize a scenario path, making it usable as a unique key.
normalizeScenarioPath ::
  (MonadIO m) =>
  ScenarioCollection ->
  FilePath ->
  m FilePath
normalizeScenarioPath col p =
  let path = p -<.> "yaml"
   in if isJust $ col ^? scenarioItemByPath path
        then return path
        else liftIO $ do
          canonPath <- canonicalizePath path
          eitherDdir <- runM . runThrow @SystemFailure $ getDataDirSafe Scenarios "." -- no way we got this far without data directory
          d <- canonicalizePath $ fromRight' eitherDdir
          let n =
                stripPrefix (d </> "scenarios") canonPath
                  & maybe canonPath (dropWhile (== pathSeparator))
          return n

-- | Convert a scenario collection to a list of scenario items.
scenarioCollectionToList :: ScenarioCollection -> [ScenarioItem]
scenarioCollectionToList (SC Nothing m) = M.elems m
scenarioCollectionToList (SC (Just order) m) = (m M.!) <$> order

flatten :: ScenarioItem -> [ScenarioInfoPair]
flatten (SISingle p) = [p]
flatten (SICollection _ c) = concatMap flatten $ scenarioCollectionToList c

-- | Load all the scenarios from the scenarios data directory.
loadScenarios ::
  (Has (Accum (Seq SystemFailure)) sig m, Has (Lift IO) sig m) =>
  EntityMap ->
<<<<<<< HEAD
  WorldMap ->
  IO ([SystemFailure], ScenarioCollection)
loadScenariosWithWarnings em worldMap = do
  res <- getDataDirSafe Scenarios "scenarios"
  case res of
    Left err -> return ([err], SC mempty mempty)
    Right dataDir -> loadScenarioDir em worldMap dataDir
=======
  m ScenarioCollection
loadScenarios em = do
  res <- runThrow @SystemFailure $ getDataDirSafe Scenarios "scenarios"
  case res of
    Left err -> do
      warn err
      return $ SC mempty mempty
    Right dataDir -> loadScenarioDir em dataDir
>>>>>>> 8aea6a24

-- | The name of the special file which indicates the order of
--   scenarios in a folder.
orderFileName :: FilePath
orderFileName = "00-ORDER.txt"

readOrderFile :: (Has (Lift IO) sig m) => FilePath -> m [String]
readOrderFile orderFile =
  filter (not . null) . lines <$> sendIO (readFile orderFile)

-- | Recursively load all scenarios from a particular directory, and also load
--   the 00-ORDER file (if any) giving the order for the scenarios.
loadScenarioDir ::
  (Has (Accum (Seq SystemFailure)) sig m, Has (Lift IO) sig m) =>
  EntityMap ->
  WorldMap ->
  FilePath ->
<<<<<<< HEAD
  m ([SystemFailure], ScenarioCollection)
loadScenarioDir em worldMap dir = do
=======
  m ScenarioCollection
loadScenarioDir em dir = do
>>>>>>> 8aea6a24
  let orderFile = dir </> orderFileName
      dirName = takeBaseName dir
  orderExists <- sendIO $ doesFileExist orderFile
  morder <- case orderExists of
    False -> do
      when (dirName /= "Testing") . warn $
        OrderFileWarning (dirName </> orderFileName) NoOrderFile
      return Nothing
    True -> Just <$> readOrderFile orderFile
  itemPaths <- sendIO $ keepYamlOrPublicDirectory dir =<< listDirectory dir

  case morder of
    Just order -> do
      let missing = itemPaths \\ order
          dangling = order \\ itemPaths

      forM_ (NE.nonEmpty missing) $
        warn
          . OrderFileWarning (dirName </> orderFileName)
          . MissingFiles

      forM_ (NE.nonEmpty dangling) $
        warn
          . OrderFileWarning (dirName </> orderFileName)
          . DanglingFiles
    Nothing -> pure ()

  -- Only keep the files from 00-ORDER.txt that actually exist.
  let morder' = filter (`elem` itemPaths) <$> morder
<<<<<<< HEAD
  let loadItem filepath = do
        (warnings, item) <- loadScenarioItem em worldMap (dir </> filepath)
        return (warnings, (filepath, item))
  warningsAndScenarios <- mapM (runExceptT . loadItem) itemPaths
  let (failures, successes) = partitionEithers warningsAndScenarios
      (warnings, allPairs) = unzip successes
      scenarioMap = M.fromList allPairs
=======
      loadItem filepath = do
        item <- loadScenarioItem em (dir </> filepath)
        return (filepath, item)
  scenarios <- mapM (runThrow @SystemFailure . loadItem) itemPaths
  let (failures, successes) = partitionEithers scenarios
      scenarioMap = M.fromList successes
>>>>>>> 8aea6a24
      -- Now only keep the files that successfully parsed.
      morder'' = filter (`M.member` scenarioMap) <$> morder'
      collection = SC morder'' scenarioMap
  add (Seq.fromList failures) -- Register failed individual scenarios as warnings
  return collection
 where
  -- Keep only files which are .yaml files or directories that start
  -- with something other than an underscore.
  keepYamlOrPublicDirectory = filterM . isCatalogEntry

  -- Whether the directory or file should be included in the scenario catalog.
  isCatalogEntry d f = do
    isDir <- doesDirectoryExist $ d </> f
    return $
      if isDir
        then not $ "_" `isPrefixOf` f
        else takeExtensions f == ".yaml"

-- | How to transform scenario path to save path.
scenarioPathToSavePath :: FilePath -> FilePath -> FilePath
scenarioPathToSavePath path swarmData = swarmData </> Data.List.intercalate "_" (splitDirectories path)

-- | Load saved info about played scenario from XDG data directory.
loadScenarioInfo ::
  (Has (Throw SystemFailure) sig m, Has (Lift IO) sig m) =>
  FilePath ->
  m ScenarioInfo
loadScenarioInfo p = do
  path <- sendIO $ normalizeScenarioPath (SC Nothing mempty) p
  infoPath <- sendIO $ scenarioPathToSavePath path <$> getSwarmSavePath False
  hasInfo <- sendIO $ doesFileExist infoPath
  if not hasInfo
    then do
      return $
        ScenarioInfo path NotStarted
    else
<<<<<<< HEAD
      withExceptT (pure . AssetNotLoaded (Data Scenarios) infoPath . CanNotParseYaml)
        . ExceptT
        . liftIO
=======
      withThrow (AssetNotLoaded (Data Scenarios) infoPath . CanNotParse)
        . (liftEither <=< sendIO)
>>>>>>> 8aea6a24
        $ decodeFileEither infoPath

-- | Save info about played scenario to XDG data directory.
saveScenarioInfo ::
  FilePath ->
  ScenarioInfo ->
  IO ()
saveScenarioInfo path si = do
  infoPath <- scenarioPathToSavePath path <$> getSwarmSavePath True
  encodeFile infoPath si

-- | Load a scenario item (either a scenario, or a subdirectory
--   containing a collection of scenarios) from a particular path.
loadScenarioItem ::
  ( Has (Throw SystemFailure) sig m
  , Has (Accum (Seq SystemFailure)) sig m
  , Has (Lift IO) sig m
  ) =>
  EntityMap ->
  WorldMap ->
  FilePath ->
<<<<<<< HEAD
  ExceptT [SystemFailure] m ([SystemFailure], ScenarioItem)
loadScenarioItem em worldMap path = do
  isDir <- liftIO $ doesDirectoryExist path
  let collectionName = into @Text . dropWhile isSpace . takeBaseName $ path
  case isDir of
    True -> do
      (warnings, d) <- loadScenarioDir em worldMap path
      return (warnings, SICollection collectionName d)
    False -> do
      s <- withExceptT pure $ loadScenarioFile em worldMap path
      eitherSi <- runExceptT $ loadScenarioInfo path
      return $ case eitherSi of
        Right si -> ([], SISingle (s, si))
        Left warnings -> (warnings, SISingle (s, ScenarioInfo path NotStarted))
=======
  m ScenarioItem
loadScenarioItem em path = do
  isDir <- sendIO $ doesDirectoryExist path
  let collectionName = into @Text . dropWhile isSpace . takeBaseName $ path
  case isDir of
    True -> SICollection collectionName <$> loadScenarioDir em path
    False -> do
      s <- loadScenarioFile em path
      eitherSi <- runThrow @SystemFailure (loadScenarioInfo path)
      case eitherSi of
        Right si -> return $ SISingle (s, si)
        Left warning -> do
          warn warning
          return $ SISingle (s, ScenarioInfo path NotStarted)
>>>>>>> 8aea6a24

------------------------------------------------------------
-- Some lenses + prisms
------------------------------------------------------------

makePrisms ''ScenarioItem
makePrisms ''ScenarioStatus<|MERGE_RESOLUTION|>--- conflicted
+++ resolved
@@ -64,11 +64,8 @@
 import Swarm.Game.Scenario
 import Swarm.Game.Scenario.Scoring.CodeSize
 import Swarm.Game.Scenario.Status
-<<<<<<< HEAD
 import Swarm.Game.World.Typecheck (WorldMap)
-=======
 import Swarm.Util.Effect (warn, withThrow)
->>>>>>> 8aea6a24
 import System.Directory (canonicalizePath, doesDirectoryExist, doesFileExist, listDirectory)
 import System.FilePath (pathSeparator, splitDirectories, takeBaseName, takeExtensions, (-<.>), (</>))
 import Witch (into)
@@ -142,24 +139,15 @@
 loadScenarios ::
   (Has (Accum (Seq SystemFailure)) sig m, Has (Lift IO) sig m) =>
   EntityMap ->
-<<<<<<< HEAD
   WorldMap ->
-  IO ([SystemFailure], ScenarioCollection)
-loadScenariosWithWarnings em worldMap = do
-  res <- getDataDirSafe Scenarios "scenarios"
-  case res of
-    Left err -> return ([err], SC mempty mempty)
-    Right dataDir -> loadScenarioDir em worldMap dataDir
-=======
   m ScenarioCollection
-loadScenarios em = do
+loadScenarios em worldMap = do
   res <- runThrow @SystemFailure $ getDataDirSafe Scenarios "scenarios"
   case res of
     Left err -> do
       warn err
       return $ SC mempty mempty
-    Right dataDir -> loadScenarioDir em dataDir
->>>>>>> 8aea6a24
+    Right dataDir -> loadScenarioDir em worldMap dataDir
 
 -- | The name of the special file which indicates the order of
 --   scenarios in a folder.
@@ -177,13 +165,8 @@
   EntityMap ->
   WorldMap ->
   FilePath ->
-<<<<<<< HEAD
-  m ([SystemFailure], ScenarioCollection)
+  m ScenarioCollection
 loadScenarioDir em worldMap dir = do
-=======
-  m ScenarioCollection
-loadScenarioDir em dir = do
->>>>>>> 8aea6a24
   let orderFile = dir </> orderFileName
       dirName = takeBaseName dir
   orderExists <- sendIO $ doesFileExist orderFile
@@ -213,22 +196,12 @@
 
   -- Only keep the files from 00-ORDER.txt that actually exist.
   let morder' = filter (`elem` itemPaths) <$> morder
-<<<<<<< HEAD
-  let loadItem filepath = do
-        (warnings, item) <- loadScenarioItem em worldMap (dir </> filepath)
-        return (warnings, (filepath, item))
-  warningsAndScenarios <- mapM (runExceptT . loadItem) itemPaths
-  let (failures, successes) = partitionEithers warningsAndScenarios
-      (warnings, allPairs) = unzip successes
-      scenarioMap = M.fromList allPairs
-=======
       loadItem filepath = do
-        item <- loadScenarioItem em (dir </> filepath)
+        item <- loadScenarioItem em worldMap (dir </> filepath)
         return (filepath, item)
   scenarios <- mapM (runThrow @SystemFailure . loadItem) itemPaths
   let (failures, successes) = partitionEithers scenarios
       scenarioMap = M.fromList successes
->>>>>>> 8aea6a24
       -- Now only keep the files that successfully parsed.
       morder'' = filter (`M.member` scenarioMap) <$> morder'
       collection = SC morder'' scenarioMap
@@ -265,14 +238,8 @@
       return $
         ScenarioInfo path NotStarted
     else
-<<<<<<< HEAD
-      withExceptT (pure . AssetNotLoaded (Data Scenarios) infoPath . CanNotParseYaml)
-        . ExceptT
-        . liftIO
-=======
-      withThrow (AssetNotLoaded (Data Scenarios) infoPath . CanNotParse)
+      withThrow (AssetNotLoaded (Data Scenarios) infoPath . CanNotParseYaml)
         . (liftEither <=< sendIO)
->>>>>>> 8aea6a24
         $ decodeFileEither infoPath
 
 -- | Save info about played scenario to XDG data directory.
@@ -294,37 +261,20 @@
   EntityMap ->
   WorldMap ->
   FilePath ->
-<<<<<<< HEAD
-  ExceptT [SystemFailure] m ([SystemFailure], ScenarioItem)
+  m ScenarioItem
 loadScenarioItem em worldMap path = do
-  isDir <- liftIO $ doesDirectoryExist path
-  let collectionName = into @Text . dropWhile isSpace . takeBaseName $ path
-  case isDir of
-    True -> do
-      (warnings, d) <- loadScenarioDir em worldMap path
-      return (warnings, SICollection collectionName d)
-    False -> do
-      s <- withExceptT pure $ loadScenarioFile em worldMap path
-      eitherSi <- runExceptT $ loadScenarioInfo path
-      return $ case eitherSi of
-        Right si -> ([], SISingle (s, si))
-        Left warnings -> (warnings, SISingle (s, ScenarioInfo path NotStarted))
-=======
-  m ScenarioItem
-loadScenarioItem em path = do
   isDir <- sendIO $ doesDirectoryExist path
   let collectionName = into @Text . dropWhile isSpace . takeBaseName $ path
   case isDir of
-    True -> SICollection collectionName <$> loadScenarioDir em path
+    True -> SICollection collectionName <$> loadScenarioDir em worldMap path
     False -> do
-      s <- loadScenarioFile em path
+      s <- loadScenarioFile em worldMap path
       eitherSi <- runThrow @SystemFailure (loadScenarioInfo path)
       case eitherSi of
         Right si -> return $ SISingle (s, si)
         Left warning -> do
           warn warning
           return $ SISingle (s, ScenarioInfo path NotStarted)
->>>>>>> 8aea6a24
 
 ------------------------------------------------------------
 -- Some lenses + prisms

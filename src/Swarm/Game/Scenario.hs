{-# LANGUAGE DefaultSignatures #-}
{-# LANGUAGE DeriveAnyClass #-}
{-# LANGUAGE DerivingVia #-}
{-# LANGUAGE OverloadedStrings #-}
{-# LANGUAGE QuasiQuotes #-}
{-# LANGUAGE RecordWildCards #-}
{-# LANGUAGE TemplateHaskell #-}

-- |
-- Module      :  Swarm.Game.Scenario
-- Copyright   :  Brent Yorgey
-- Maintainer  :  byorgey@gmail.com
--
-- SPDX-License-Identifier: BSD-3-Clause
--
-- Scenarios are standalone worlds with specific starting and winning
-- conditions, which can be used both for building interactive
-- tutorials and for standalone puzzles and scenarios.
module Swarm.Game.Scenario (
  -- * Objectives
  Objective,
  objectiveGoal,
  objectiveCondition,

  -- * WorldDescription
  Cell (..),
  WorldDescription (..),

  -- * Scenario
  Scenario,

  -- ** Fields
  scenarioName,
  scenarioDescription,
  scenarioCreative,
  scenarioSeed,
  scenarioEntities,
  scenarioRecipes,
  scenarioWorld,
  scenarioRobots,
  scenarioObjectives,
  scenarioSolution,
  scenarioStepsPerTick,

  -- * Loading from disk
  loadScenario,
  ScenarioCollection (..),
  scenarioCollectionToList,
  ScenarioItem (..),
  _SISingle,
  scenarioItemName,
  loadScenarios,
) where

import Control.Algebra (Has)
import Control.Applicative (liftA2, (<|>))
import Control.Arrow ((&&&))
import Control.Carrier.Lift (Lift, sendIO)
import Control.Carrier.Throw.Either (Throw, runThrow, throwError)
import Control.Lens hiding (from, (<.>))
import Control.Monad (filterM, unless, when)
import Data.Aeson.Key qualified as Key
import Data.Aeson.KeyMap (KeyMap)
import Data.Aeson.KeyMap qualified as KeyMap
import Data.Char (isSpace)
import Data.List ((\\))
import Data.Map (Map)
import Data.Map qualified as M
import Data.Maybe (fromMaybe, listToMaybe)
import Data.Text (Text)
import Data.Text qualified as T
import Data.Vector qualified as V
import Data.Yaml as Y
import GHC.Generics (Generic)
import GHC.Int (Int64)
import Linear.V2
import Paths_swarm (getDataDir, getDataFileName)
import Swarm.Game.Entity
import Swarm.Game.Recipe
import Swarm.Game.Robot (TRobot, trobotName)
import Swarm.Game.Terrain
import Swarm.Language.Pipeline (ProcessedTerm)
import Swarm.Util (reflow)
import Swarm.Util.Yaml
import System.Directory (doesDirectoryExist, doesFileExist, listDirectory)
import System.FilePath (takeBaseName, takeExtensions, (<.>), (</>))
import Witch (from, into)

------------------------------------------------------------
-- Scenario objectives
------------------------------------------------------------

data Objective = Objective
  { _objectiveGoal :: [Text]
  , _objectiveCondition :: ProcessedTerm
  }
  deriving (Show, Generic, ToJSON)

makeLensesWith (lensRules & generateSignatures .~ False) ''Objective

-- | An explanation of the goal of the objective, shown to the
--   player during play.
objectiveGoal :: Lens' Objective [Text]

-- | A winning condition for the objective, expressed as a
--   program of type @cmd bool@.  By default, this program will be
--   run to completion every tick (the usual limits on the number
--   of CESK steps per tick do not apply).
objectiveCondition :: Lens' Objective ProcessedTerm

instance FromJSON Objective where
  parseJSON = withObject "objective" $ \v ->
    Objective
<<<<<<< HEAD
      <$> (fmap . map) reflow (v .: "goal")
=======
      <$> (fmap . map) reflow (v .:? "goal" .!= [])
>>>>>>> 42f16251
      <*> (v .: "condition")

------------------------------------------------------------
-- Robot map
------------------------------------------------------------

-- | A map from names to robots, used to look up robots in scenario
--   descriptions.
type RobotMap = Map Text TRobot

-- | Create a 'RobotMap' from a list of robot templates.
buildRobotMap :: [TRobot] -> RobotMap
buildRobotMap = M.fromList . map (view trobotName &&& id)

------------------------------------------------------------
-- Lookup utilities
------------------------------------------------------------

-- | Look up a thing by name, throwing a parse error if it is not
--   found.
getThing :: String -> (Text -> m -> Maybe a) -> Text -> ParserE m a
getThing thing lkup name = do
  m <- getE
  case lkup name m of
    Nothing -> fail $ "Unknown " <> thing <> " name: " ++ show name
    Just a -> return a

-- | Look up an entity by name in an 'EntityMap', throwing a parse
--   error if it is not found.
getEntity :: Text -> ParserE EntityMap Entity
getEntity = getThing "entity" lookupEntityName

-- | Look up a robot by name in a 'RobotMap', throwing a parse error
--   if it is not found.
getRobot :: Text -> ParserE RobotMap TRobot
getRobot = getThing "robot" M.lookup

------------------------------------------------------------
-- World cells
------------------------------------------------------------

-- | A single cell in a world map, which contains a terrain value,
--   and optionally an entity and robot.
data Cell = Cell
  { cellTerrain :: TerrainType
  , cellEntity :: Maybe Entity
  , cellRobot :: Maybe TRobot
  }

-- | Parse a tuple such as @[grass, rock, base]@ into a 'Cell'.  The
--   entity and robot, if present, are immediately looked up and
--   converted into 'Entity' and 'TRobot' values.  If they are not
--   found, a parse error results.
instance FromJSONE (EntityMap, RobotMap) Cell where
  parseJSONE = withArrayE "tuple" $ \v -> do
    let tup = V.toList v
    when (null tup || length tup > 3) $ fail "palette entry must have length 1, 2, or 3"

    terr <- liftE $ parseJSON (head tup)

    ent <- case tup ^? ix 1 of
      Nothing -> return Nothing
      Just e -> do
        meName <- liftE $ parseJSON @(Maybe Text) e
        traverse (localE fst . getEntity) meName

    rob <- case tup ^? ix 2 of
      Nothing -> return Nothing
      Just r -> do
        mrName <- liftE $ parseJSON @(Maybe Text) r
        traverse (localE snd . getRobot) mrName

    return $ Cell terr ent rob

------------------------------------------------------------
-- World description
------------------------------------------------------------

-- | A world palette maps characters to 'Cell' values.
newtype WorldPalette = WorldPalette
  {unPalette :: KeyMap Cell}

instance FromJSONE (EntityMap, RobotMap) WorldPalette where
  parseJSONE = withObjectE "palette" $ fmap WorldPalette . mapM parseJSONE

-- | A description of a world parsed from a YAML file.
data WorldDescription = WorldDescription
  { defaultTerrain :: Maybe Cell
  , offsetOrigin :: Bool
  , palette :: WorldPalette
  , ul :: V2 Int64
  , area :: [[Cell]]
  }

instance FromJSONE (EntityMap, RobotMap) WorldDescription where
  parseJSONE = withObjectE "world description" $ \v -> do
    pal <- v ..:? "palette" ..!= WorldPalette mempty
    WorldDescription
      <$> v ..:? "default"
      <*> liftE (v .:? "offset" .!= False)
      <*> pure pal
      <*> liftE (v .:? "upperleft" .!= V2 0 0)
      <*> liftE ((v .:? "map" .!= "") >>= paintMap pal)

-- | "Paint" a world map using a 'WorldPalette', turning it from a raw
--   string into a nested list of 'Cell' values by looking up each
--   character in the palette, failing if any character in the raw map
--   is not contained in the palette.
paintMap :: MonadFail m => WorldPalette -> Text -> m [[Cell]]
paintMap pal = traverse (traverse toCell . into @String) . T.lines
 where
  toCell c = case KeyMap.lookup (Key.fromString [c]) (unPalette pal) of
    Nothing -> fail $ "Char not in world palette: " ++ show c
    Just cell -> return cell

------------------------------------------------------------
-- Scenario
------------------------------------------------------------

-- | A 'Scenario' contains all the information to describe a
--   scenario.
data Scenario = Scenario
  { _scenarioName :: Text
  , _scenarioDescription :: Text
  , _scenarioCreative :: Bool
  , _scenarioSeed :: Maybe Int
  , _scenarioEntities :: EntityMap
  , _scenarioRecipes :: [Recipe Entity]
  , _scenarioWorld :: WorldDescription
  , _scenarioRobots :: [TRobot]
  , _scenarioObjectives :: [Objective]
  , _scenarioSolution :: Maybe ProcessedTerm
  , _scenarioStepsPerTick :: Maybe Int
  }

makeLensesWith (lensRules & generateSignatures .~ False) ''Scenario

instance FromJSONE EntityMap Scenario where
  parseJSONE = withObjectE "scenario" $ \v -> do
    em <- liftE (buildEntityMap <$> (v .:? "entities" .!= []))
    rs <- withE em (v ..: "robots")
    let rsMap = buildRobotMap rs
    Scenario
      <$> liftE (v .: "name")
      <*> liftE (v .:? "description" .!= "")
      <*> liftE (v .:? "creative" .!= False)
      <*> liftE (v .:? "seed")
      <*> pure em
      <*> withE em (v ..:? "recipes" ..!= [])
      <*> withE em (localE (,rsMap) (v ..: "world"))
      <*> pure rs
<<<<<<< HEAD
      <*> liftE (parseObjectives v)
=======
      <*> liftE (v .:? "objectives" .!= [])
>>>>>>> 42f16251
      <*> liftE (v .:? "solution")
      <*> liftE (v .:? "stepsPerTick")
   where
    -- Parse either a list of objectives, or a single objective via
    -- old-style 'win'/'goal' fields.
    parseObjectives :: Object -> Parser [Objective]
    parseObjectives v =
      fromMaybe []
        <$> liftA2
          (<|>)
          (v .:? "objectives")
          ( do
              g <- v .:? "goal" .!= []
              (fmap . fmap) ((: []) . Objective g) (v .:? "win")
          )

--------------------------------------------------
-- Lenses

-- | The name of the scenario.
scenarioName :: Lens' Scenario Text

-- | A high-level description of the scenario, shown /e.g./ in the
--   menu.
scenarioDescription :: Lens' Scenario Text

-- | Whether the scenario should start in creative mode.
scenarioCreative :: Lens' Scenario Bool

-- | The seed used for the random number generator.  If @Nothing@, use
--   a random seed / prompt the user for the seed.
scenarioSeed :: Lens' Scenario (Maybe Int)

-- | Any custom entities used for this scenario.
scenarioEntities :: Lens' Scenario EntityMap

-- | Any custom recipes used in this scenario.
scenarioRecipes :: Lens' Scenario [Recipe Entity]

-- | The starting world for the scenario.
scenarioWorld :: Lens' Scenario WorldDescription

-- | The starting robots for the scenario.  Note this should
--   include the base.
scenarioRobots :: Lens' Scenario [TRobot]

-- | A sequence of objectives for the scenario (if any).
scenarioObjectives :: Lens' Scenario [Objective]

-- | An optional solution of the scenario, expressed as a
--   program of type @cmd a@. This is useful for automated
--   testing of the win condition.
scenarioSolution :: Lens' Scenario (Maybe ProcessedTerm)

-- | Optionally, specify the maximum number of steps each robot may
--   take during a single tick.
scenarioStepsPerTick :: Lens' Scenario (Maybe Int)

------------------------------------------------------------
-- Loading scenarios
------------------------------------------------------------

-- | Load a scenario with a given name from disk, given an entity map
--   to use.  This function is used if a specific scenario is
--   requested on the command line.
loadScenario ::
  (Has (Lift IO) sig m, Has (Throw Text) sig m) =>
  String ->
  EntityMap ->
  m Scenario
loadScenario scenario em = do
  libScenario <- sendIO $ getDataFileName $ "scenarios" </> scenario
  libScenarioExt <- sendIO $ getDataFileName $ "scenarios" </> scenario <.> "yaml"

  mfileName <-
    sendIO $
      listToMaybe <$> filterM doesFileExist [scenario, libScenarioExt, libScenario]

  case mfileName of
    Nothing -> throwError @Text $ "Scenario not found: " <> from @String scenario
    Just fileName -> loadScenarioFile em fileName

-- | A scenario item is either a specific scenario, or a collection of
--   scenarios (*e.g.* the scenarios contained in a subdirectory).
data ScenarioItem = SISingle Scenario | SICollection Text ScenarioCollection

-- | Retrieve the name of a scenario item.
scenarioItemName :: ScenarioItem -> Text
scenarioItemName (SISingle s) = s ^. scenarioName
scenarioItemName (SICollection name _) = name

-- | A scenario collection is a tree of scenarios, keyed by name,
--   together with an optional order.  Invariant: every item in the
--   scOrder exists as a key in the scMap.
data ScenarioCollection = SC
  { scOrder :: Maybe [FilePath]
  , scMap :: Map FilePath ScenarioItem
  }

-- | Convert a scenario collection to a list of scenario items.
scenarioCollectionToList :: ScenarioCollection -> [ScenarioItem]
scenarioCollectionToList (SC Nothing m) = M.elems m
scenarioCollectionToList (SC (Just order) m) = (m M.!) <$> order

-- | Load all the scenarios from the scenarios data directory.
loadScenarios :: (Has (Lift IO) sig m) => EntityMap -> m (Either Text ScenarioCollection)
loadScenarios em = runThrow $ do
  dataDir <- sendIO getDataDir
  loadScenarioDir em (dataDir </> "scenarios")

orderFileName :: FilePath
orderFileName = "00-ORDER.txt"

-- | Recursively load all scenarios from a particular directory, and also load
--   the 00-ORDER file (if any) giving the order for the scenarios.
loadScenarioDir ::
  (Has (Lift IO) sig m, Has (Throw Text) sig m) =>
  EntityMap ->
  FilePath ->
  m ScenarioCollection
loadScenarioDir em dir = do
  let orderFile = dir </> orderFileName
      dirName = takeBaseName dir
  orderExists <- sendIO $ doesFileExist orderFile
  morder <- case orderExists of
    False -> do
      when (dirName /= "Testing") $
        sendIO . putStrLn $
          "Warning: no " <> orderFileName <> " file found in " <> dirName
            <> ", using alphabetical order"
      return Nothing
    True -> Just . filter (not . null) . lines <$> sendIO (readFile orderFile)
  fs <- sendIO $ keepYamlOrDirectory <$> listDirectory dir

  case morder of
    Just order -> do
      let missing = fs \\ order
          dangling = order \\ fs

      unless (null missing) $
        sendIO . putStr . unlines $
          ( "Warning: while processing " <> (dirName </> orderFileName) <> ": files not listed in "
              <> orderFileName
              <> " will be ignored"
          ) :
          map ("  - " <>) missing

      unless (null dangling) $
        sendIO . putStr . unlines $
          ( "Warning: while processing " <> (dirName </> orderFileName)
              <> ": nonexistent files will be ignored"
          ) :
          map ("  - " <>) dangling
    Nothing -> pure ()

  -- Only keep the files from 00-ORDER.txt that actually exist.
  let morder' = filter (`elem` fs) <$> morder
  SC morder' . M.fromList <$> mapM (\item -> (item,) <$> loadScenarioItem em (dir </> item)) fs
 where
  keepYamlOrDirectory = filter (\f -> takeExtensions f `elem` ["", ".yaml"])

-- | Load a scenario item (either a scenario, or a subdirectory
--   containing a collection of scenarios) from a particular path.
loadScenarioItem ::
  (Has (Lift IO) sig m, Has (Throw Text) sig m) =>
  EntityMap ->
  FilePath ->
  m ScenarioItem
loadScenarioItem em path = do
  isDir <- sendIO $ doesDirectoryExist path
  let collectionName = into @Text . dropWhile isSpace . takeBaseName $ path
  case isDir of
    True -> SICollection collectionName <$> loadScenarioDir em path
    False -> SISingle <$> loadScenarioFile em path

-- | Load a scenario from a file.  The @Maybe Seed@ argument is a
--   seed provided by the user (either on the command line, or
--   specified through the UI), if any.
loadScenarioFile ::
  (Has (Lift IO) sig m, Has (Throw Text) sig m) =>
  EntityMap ->
  FilePath ->
  m Scenario
loadScenarioFile em fileName = do
  res <- sendIO $ decodeFileEitherE em fileName
  case res of
    Left parseExn -> throwError @Text (from @String (prettyPrintParseException parseExn))
    Right c -> return c

------------------------------------------------------------
-- Some lenses + prisms
------------------------------------------------------------

makePrisms ''ScenarioItem<|MERGE_RESOLUTION|>--- conflicted
+++ resolved
@@ -111,11 +111,7 @@
 instance FromJSON Objective where
   parseJSON = withObject "objective" $ \v ->
     Objective
-<<<<<<< HEAD
-      <$> (fmap . map) reflow (v .: "goal")
-=======
       <$> (fmap . map) reflow (v .:? "goal" .!= [])
->>>>>>> 42f16251
       <*> (v .: "condition")
 
 ------------------------------------------------------------
@@ -267,26 +263,9 @@
       <*> withE em (v ..:? "recipes" ..!= [])
       <*> withE em (localE (,rsMap) (v ..: "world"))
       <*> pure rs
-<<<<<<< HEAD
-      <*> liftE (parseObjectives v)
-=======
       <*> liftE (v .:? "objectives" .!= [])
->>>>>>> 42f16251
       <*> liftE (v .:? "solution")
       <*> liftE (v .:? "stepsPerTick")
-   where
-    -- Parse either a list of objectives, or a single objective via
-    -- old-style 'win'/'goal' fields.
-    parseObjectives :: Object -> Parser [Objective]
-    parseObjectives v =
-      fromMaybe []
-        <$> liftA2
-          (<|>)
-          (v .:? "objectives")
-          ( do
-              g <- v .:? "goal" .!= []
-              (fmap . fmap) ((: []) . Objective g) (v .:? "win")
-          )
 
 --------------------------------------------------
 -- Lenses

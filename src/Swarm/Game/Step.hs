--- conflicted
+++ resolved
@@ -23,11 +23,7 @@
 import Data.Containers.ListUtils (nubOrd)
 import Data.Either (partitionEithers, rights)
 import Data.Foldable (traverse_)
-<<<<<<< HEAD
-=======
 import Data.Functor (void)
-import Data.Functor.Const qualified as F
->>>>>>> d582122b
 import Data.Int (Int64)
 import Data.IntMap qualified as IM
 import Data.IntSet qualified as IS

{-# LANGUAGE BlockArguments #-}
{-# LANGUAGE ConstraintKinds #-}
{-# LANGUAGE DataKinds #-}
{-# LANGUAGE OverloadedStrings #-}
{-# LANGUAGE QuasiQuotes #-}
{-# LANGUAGE RecordWildCards #-}
{-# LANGUAGE ViewPatterns #-}

-- |
-- Module      :  Swarm.Game.Step
-- Copyright   :  Brent Yorgey
-- Maintainer  :  byorgey@gmail.com
--
-- SPDX-License-Identifier: BSD-3-Clause
--
-- Facilities for stepping the robot CESK machines, /i.e./ the actual
-- interpreter for the Swarm language.
module Swarm.Game.Step where

import Control.Applicative (liftA2)
import Control.Arrow ((&&&))
import Control.Carrier.Error.Either (runError)
import Control.Carrier.State.Lazy
import Control.Carrier.Throw.Either (ThrowC, runThrow)
import Control.Effect.Error
import Control.Effect.Lens
import Control.Effect.Lift
import Control.Lens as Lens hiding (Const, distrib, from, parts, use, uses, view, (%=), (+=), (.=), (<+=), (<>=))
import Control.Monad (forM, forM_, guard, msum, unless, when)
import Data.Array (bounds, (!))
import Data.Bifunctor (second)
import Data.Bool (bool)
import Data.Char (chr, ord)
import Data.Containers.ListUtils (nubOrd)
import Data.Either (partitionEithers, rights)
import Data.Foldable (asum, traverse_)
import Data.Functor (void)
import Data.IntMap qualified as IM
import Data.IntSet qualified as IS
import Data.List (find, sortOn)
import Data.List qualified as L
import Data.List.NonEmpty (NonEmpty ((:|)))
import Data.List.NonEmpty qualified as NE
import Data.Map qualified as M
import Data.Maybe (catMaybes, fromMaybe, isJust, isNothing, listToMaybe)
import Data.Ord (Down (Down))
import Data.Sequence qualified as Seq
import Data.Set (Set)
import Data.Set qualified as S
import Data.Text (Text)
import Data.Text qualified as T
import Data.Time (getZonedTime)
import Data.Tuple (swap)
import Linear (zero)
import Swarm.Game.CESK
import Swarm.Game.Display
import Swarm.Game.Entity hiding (empty, lookup, singleton, union)
import Swarm.Game.Entity qualified as E
import Swarm.Game.Exception
import Swarm.Game.Recipe
import Swarm.Game.Robot
import Swarm.Game.Scenario (objectiveCondition)
import Swarm.Game.State
import Swarm.Game.Value
import Swarm.Game.World qualified as W
import Swarm.Language.Capability
import Swarm.Language.Context hiding (delete)
import Swarm.Language.Pipeline
import Swarm.Language.Pipeline.QQ (tmQ)
import Swarm.Language.Pretty (prettyText)
import Swarm.Language.Requirement qualified as R
import Swarm.Language.Syntax
import Swarm.Language.Typed (Typed (..))
import Swarm.TUI.Model.Achievement.Attainment
import Swarm.TUI.Model.Achievement.Definitions
import Swarm.Util
import Swarm.Util.Location
import System.Clock (TimeSpec)
import System.Clock qualified
import System.Random (UniformRange, uniformR)
import Witch (From (from), into)
import Prelude hiding (lookup)

-- | The main function to do one game tick.  The only reason we need
--   @IO@ is so that robots can run programs loaded from files, via
--   the 'Run' command; but eventually I want to get rid of that
--   command and have a library of modules that you can create, edit,
--   and run all from within the UI (the library could also be loaded
--   from a file when the whole program starts up).
gameTick :: (Has (State GameState) sig m, Has (Lift IO) sig m) => m ()
gameTick = do
  wakeUpRobotsDoneSleeping
  robotNames <- use activeRobots
  forM_ (IS.toList robotNames) $ \rn -> do
    mr <- uses robotMap (IM.lookup rn)
    case mr of
      Nothing -> return ()
      Just curRobot -> do
        curRobot' <- tickRobot curRobot
        if curRobot' ^. selfDestruct
          then deleteRobot rn
          else do
            robotMap %= IM.insert rn curRobot'
            time <- use ticks
            case waitingUntil curRobot' of
              Just wakeUpTime
                -- if w=2 t=1 then we do not needlessly put robot to waiting queue
                | wakeUpTime - 2 <= time -> return ()
                | otherwise -> sleepUntil rn wakeUpTime
              Nothing ->
                unless (isActive curRobot') (sleepForever rn)

  -- See if the base is finished with a computation, and if so, record
  -- the result in the game state so it can be displayed by the REPL;
  -- also save the current store into the robotContext so we can
  -- restore it the next time we start a computation.
  mr <- use (robotMap . at 0)
  case mr of
    Just r -> do
      res <- use replStatus
      case res of
        REPLWorking (Typed Nothing ty req) -> case getResult r of
          Just (v, s) -> do
            replStatus .= REPLWorking (Typed (Just v) ty req)
            baseRobot . robotContext . defStore .= s
          Nothing -> return ()
        _otherREPLStatus -> return ()
    Nothing -> return ()

  -- Possibly update the view center.
  modify recalcViewCenter

  -- Possibly see if the winning condition for the current objective is met.
  wc <- use winCondition
  case wc of
    WinConditions (obj :| objs) -> do
      g <- get @GameState

      -- Execute the win condition check *hypothetically*: i.e. in a
      -- fresh CESK machine, using a copy of the current game state.
      v <- runThrow @Exn . evalState @GameState g $ evalPT (obj ^. objectiveCondition)
      let markWin = winCondition .= maybe (Won False) WinConditions (NE.nonEmpty objs)
      case v of
        -- Log exceptions in the message queue so we can check for them in tests
        Left exn -> do
          let h = hypotheticalRobot (Out VUnit emptyStore []) 0
          em <- use entityMap
          m <- evalState @Robot h $ createLogEntry ErrorTrace (formatExn em exn)
          emitMessage m
        Right (VBool res) -> when res markWin
        Right (VResult (VBool res) _env) -> when res markWin
        Right val -> do
          let h = hypotheticalRobot (Out VUnit emptyStore []) 0
          m <-
            evalState @Robot h $
              createLogEntry ErrorTrace $
                T.unwords
                  [ "Non boolean value:"
                  , prettyValue val
                  , "real:"
                  , T.pack (show val)
                  ]
          emitMessage m
    _ -> return ()

  -- Advance the game time by one.
  ticks += 1

evalPT ::
  (Has (Lift IO) sig m, Has (Throw Exn) sig m, Has (State GameState) sig m) =>
  ProcessedTerm ->
  m Value
evalPT t = evaluateCESK (initMachine t empty emptyStore)

getNow :: Has (Lift IO) sig m => m TimeSpec
getNow = sendIO $ System.Clock.getTime System.Clock.Monotonic

-- | Create a special robot to check some hypothetical, for example the win condition.
--
-- Use ID (-1) so it won't conflict with any robots currently in the robot map.
hypotheticalRobot :: CESK -> TimeSpec -> Robot
hypotheticalRobot c = mkRobot (-1) Nothing "hypothesis" [] zero zero defaultRobotDisplay c [] [] True False

evaluateCESK ::
  (Has (Lift IO) sig m, Has (Throw Exn) sig m, Has (State GameState) sig m) =>
  CESK ->
  m Value
evaluateCESK cesk = do
  createdAt <- getNow
  let r = hypotheticalRobot cesk createdAt
  addRobot r -- Add the special robot to the robot map, so it can look itself up if needed
  evalState r . runCESK $ cesk

runCESK ::
  ( Has (Lift IO) sig m
  , Has (Throw Exn) sig m
  , Has (State GameState) sig m
  , Has (State Robot) sig m
  ) =>
  CESK ->
  m Value
runCESK (Up exn _ []) = throwError exn
runCESK cesk = case finalValue cesk of
  Just (v, _) -> return v
  Nothing -> stepCESK cesk >>= runCESK

------------------------------------------------------------
-- Some utility functions
------------------------------------------------------------

-- | Set a flag telling the UI that the world needs to be redrawn.
flagRedraw :: (Has (State GameState) sig m) => m ()
flagRedraw = needsRedraw .= True

-- | Perform an action requiring a 'W.World' state component in a
--   larger context with a 'GameState'.
zoomWorld :: (Has (State GameState) sig m) => StateC (W.World Int Entity) Identity b -> m b
zoomWorld n = do
  w <- use world
  let (w', a) = run (runState w n)
  world .= w'
  return a

-- | Get the entity (if any) at a given location.
entityAt :: (Has (State GameState) sig m) => Location -> m (Maybe Entity)
entityAt loc = zoomWorld (W.lookupEntityM @Int (W.locToCoords loc))

-- | Modify the entity (if any) at a given location.
updateEntityAt ::
  (Has (State GameState) sig m) => Location -> (Maybe Entity -> Maybe Entity) -> m ()
updateEntityAt loc upd = zoomWorld (W.updateM @Int (W.locToCoords loc) upd)

-- | Get the robot with a given ID.
robotWithID :: (Has (State GameState) sig m) => RID -> m (Maybe Robot)
robotWithID rid = use (robotMap . at rid)

-- | Get the robot with a given name.
robotWithName :: (Has (State GameState) sig m) => Text -> m (Maybe Robot)
robotWithName rname = use (robotMap . to IM.elems . to (find $ \r -> r ^. robotName == rname))

-- | Generate a uniformly random number using the random generator in
--   the game state.
uniform :: (Has (State GameState) sig m, UniformRange a) => (a, a) -> m a
uniform bnds = do
  rand <- use randGen
  let (n, g) = uniformR bnds rand
  randGen .= g
  return n

-- | Given a weighting function and a list of values, choose one of
--   the values randomly (using the random generator in the game
--   state), with the probability of each being proportional to its
--   weight.  Return @Nothing@ if the list is empty.
weightedChoice :: Has (State GameState) sig m => (a -> Integer) -> [a] -> m (Maybe a)
weightedChoice weight as = do
  r <- uniform (0, total - 1)
  return $ go r as
 where
  total = sum (map weight as)

  go _ [] = Nothing
  go !k (x : xs)
    | k < w = Just x
    | otherwise = go (k - w) xs
   where
    w = weight x

-- | Generate a random robot name in the form adjective_name.
randomName :: Has (State GameState) sig m => m Text
randomName = do
  adjs <- use @GameState adjList
  names <- use @GameState nameList
  i <- uniform (bounds adjs)
  j <- uniform (bounds names)
  return $ T.concat [adjs ! i, "_", names ! j]

------------------------------------------------------------
-- Debugging
------------------------------------------------------------

-- | Create a log entry given current robot and game time in ticks noting whether it has been said.
--
--   This is the more generic version used both for (recorded) said messages and normal logs.
createLogEntry :: (Has (State GameState) sig m, Has (State Robot) sig m) => LogSource -> Text -> m LogEntry
createLogEntry source msg = do
  rid <- use robotID
  rn <- use robotName
  time <- use ticks
  loc <- use robotLocation
  pure $ LogEntry time source rn rid loc msg

-- | Print some text via the robot's log.
traceLog :: (Has (State GameState) sig m, Has (State Robot) sig m) => LogSource -> Text -> m LogEntry
traceLog source msg = do
  m <- createLogEntry source msg
  robotLog %= (Seq.|> m)
  return m

-- | Print a showable value via the robot's log.
--
-- Useful for debugging.
traceLogShow :: (Has (State GameState) sig m, Has (State Robot) sig m, Show a) => a -> m ()
traceLogShow = void . traceLog Logged . from . show

------------------------------------------------------------
-- Exceptions and validation
------------------------------------------------------------

-- | Capabilities needed for a specific robot to evaluate or execute a
--   constant.  Right now, the only difference is whether the robot is
--   heavy or not when executing the 'Move' command, but there might
--   be other exceptions added in the future.
constCapsFor :: Const -> Robot -> Maybe Capability
constCapsFor Move r
  | r ^. robotHeavy = Just CMoveheavy
constCapsFor c _ = constCaps c

-- | Ensure that a robot is capable of executing a certain constant
--   (either because it has a device which gives it that capability,
--   or it is a system robot, or we are in creative mode).
ensureCanExecute :: (Has (State Robot) sig m, Has (State GameState) sig m, Has (Throw Exn) sig m) => Const -> m ()
ensureCanExecute c =
  gets @Robot (constCapsFor c) >>= \case
    Nothing -> pure ()
    Just cap -> do
      creative <- use creativeMode
      sys <- use systemRobot
      robotCaps <- use robotCapabilities
      let hasCaps = cap `S.member` robotCaps
      (sys || creative || hasCaps)
        `holdsOr` Incapable FixByInstall (R.singletonCap cap) (TConst c)

-- | Test whether the current robot has a given capability (either
--   because it has a device which gives it that capability, or it is a
--   system robot, or we are in creative mode).
hasCapability :: (Has (State Robot) sig m, Has (State GameState) sig m) => Capability -> m Bool
hasCapability cap = do
  creative <- use creativeMode
  sys <- use systemRobot
  caps <- use robotCapabilities
  return (sys || creative || cap `S.member` caps)

-- | Ensure that either a robot has a given capability, OR we are in creative
--   mode.
hasCapabilityFor ::
  (Has (State Robot) sig m, Has (State GameState) sig m, Has (Throw Exn) sig m) => Capability -> Term -> m ()
hasCapabilityFor cap term = do
  h <- hasCapability cap
  h `holdsOr` Incapable FixByInstall (R.singletonCap cap) term

-- | Create an exception about a command failing.
cmdExn :: Const -> [Text] -> Exn
cmdExn c parts = CmdFailed c (T.unwords parts) Nothing

-- | Create an exception about a command failing, with an achievement
cmdExnWithAchievement :: Const -> [Text] -> GameplayAchievement -> Exn
cmdExnWithAchievement c parts a = CmdFailed c (T.unwords parts) $ Just a

-- | Raise an exception about a command failing with a formatted error message.
raise :: (Has (Throw Exn) sig m) => Const -> [Text] -> m a
raise c parts = throwError (cmdExn c parts)

-- | Run a subcomputation that might throw an exception in a context
--   where we are returning a CESK machine; any exception will be
--   turned into an 'Up' state.
withExceptions :: Monad m => Store -> Cont -> ThrowC Exn m CESK -> m CESK
withExceptions s k m = do
  res <- runThrow m
  case res of
    Left exn -> return $ Up exn s k
    Right a -> return a

------------------------------------------------------------
-- Stepping robots
------------------------------------------------------------

-- | Run a robot for one tick, which may consist of up to
--   'robotStepsPerTick' CESK machine steps and at most one tangible
--   command execution, whichever comes first.
tickRobot :: (Has (State GameState) sig m, Has (Lift IO) sig m) => Robot -> m Robot
tickRobot r = do
  steps <- use robotStepsPerTick
  tickRobotRec (r & tickSteps .~ steps)

-- | Recursive helper function for 'tickRobot', which checks if the
--   robot is actively running and still has steps left, and if so
--   runs it for one step, then calls itself recursively to continue
--   stepping the robot.
tickRobotRec :: (Has (State GameState) sig m, Has (Lift IO) sig m) => Robot -> m Robot
tickRobotRec r
  | isActive r && (r ^. runningAtomic || r ^. tickSteps > 0) =
      stepRobot r >>= tickRobotRec
  | otherwise = return r

-- | Single-step a robot by decrementing its 'tickSteps' counter and
--   running its CESK machine for one step.
stepRobot :: (Has (State GameState) sig m, Has (Lift IO) sig m) => Robot -> m Robot
stepRobot r = do
  (r', cesk') <- runState (r & tickSteps -~ 1) (stepCESK (r ^. machine))
  -- sendIO $ appendFile "out.txt" (prettyString cesk' ++ "\n")
  return $ r' & machine .~ cesk'

-- replace some entity in the world with another entity
updateWorld ::
  (Has (State GameState) sig m, Has (Throw Exn) sig m) =>
  Const ->
  WorldUpdate Entity ->
  m ()
updateWorld c (ReplaceEntity loc eThen down) = do
  w <- use world
  let eNow = W.lookupEntity (W.locToCoords loc) w
  if Just eThen /= eNow
    then throwError $ cmdExn c ["The", eThen ^. entityName, "is not there."]
    else do
      world %= W.update (W.locToCoords loc) (const down)
      pure ()

-- | The main CESK machine workhorse.  Given a robot, look at its CESK
--   machine state and figure out a single next step.
stepCESK :: (Has (State GameState) sig m, Has (State Robot) sig m, Has (Lift IO) sig m) => CESK -> m CESK
stepCESK cesk = case cesk of
  ------------------------------------------------------------
  -- Evaluation

  -- We wake up robots whose wake-up time has been reached. If it hasn't yet
  -- then stepCESK is a no-op.
  Waiting wakeupTime cesk' -> do
    time <- use ticks
    if wakeupTime <= time
      then stepCESK cesk'
      else return cesk
  Out v s (FImmediate cmd wf rf : k) -> do
    wc <- runError $ mapM_ (updateWorld cmd) wf
    case wc of
      Left exn -> return $ Up exn s k
      Right () -> do
        forM_ rf $ \case
          AddEntity c e -> robotInventory %= E.insertCount c e
          LearnEntity e -> robotInventory %= E.insertCount 0 e
        needsRedraw .= True
        stepCESK (Out v s k)

  -- Now some straightforward cases.  These all immediately turn
  -- into values.
  In TUnit _ s k -> return $ Out VUnit s k
  In (TDir d) _ s k -> return $ Out (VDir d) s k
  In (TInt n) _ s k -> return $ Out (VInt n) s k
  In (TText str) _ s k -> return $ Out (VText str) s k
  In (TBool b) _ s k -> return $ Out (VBool b) s k
  -- There should not be any antiquoted variables left at this point.
  In (TAntiText v) _ s k ->
    return $ Up (Fatal (T.append "Antiquoted variable found at runtime: $str:" v)) s k
  In (TAntiInt v) _ s k ->
    return $ Up (Fatal (T.append "Antiquoted variable found at runtime: $int:" v)) s k
  -- Require and requireDevice just turn into no-ops.
  In (TRequireDevice {}) e s k -> return $ In (TConst Noop) e s k
  In (TRequire {}) e s k -> return $ In (TConst Noop) e s k
  -- Normally it's not possible to have a TRobot value in surface
  -- syntax, but the salvage command generates a program that needs to
  -- refer directly to the salvaging robot.
  In (TRobot rid) _ s k -> return $ Out (VRobot rid) s k
  -- Function constants of arity 0 are evaluated immediately
  -- (e.g. parent, self).  Any other constant is turned into a VCApp,
  -- which is waiting for arguments and/or an FExec frame.
  In (TConst c) _ s k
    | arity c == 0 && not (isCmd c) -> evalConst c [] s k
    | otherwise -> return $ Out (VCApp c []) s k
  -- To evaluate a variable, just look it up in the context.
  In (TVar x) e s k -> withExceptions s k $ do
    v <-
      lookup x e
        `isJustOr` Fatal (T.unwords ["Undefined variable", x, "encountered while running the interpreter."])
    return $ Out v s k

  -- To evaluate a pair, start evaluating the first component.
  In (TPair t1 t2) e s k -> return $ In t1 e s (FSnd t2 e : k)
  -- Once that's done, evaluate the second component.
  Out v1 s (FSnd t2 e : k) -> return $ In t2 e s (FFst v1 : k)
  -- Finally, put the results together into a pair value.
  Out v2 s (FFst v1 : k) -> return $ Out (VPair v1 v2) s k
  -- Lambdas immediately turn into closures.
  In (TLam x _ t) e s k -> return $ Out (VClo x t e) s k
  -- To evaluate an application, start by focusing on the left-hand
  -- side and saving the argument for later.
  In (TApp t1 t2) e s k -> return $ In t1 e s (FArg t2 e : k)
  -- Once that's done, switch to evaluating the argument.
  Out v1 s (FArg t2 e : k) -> return $ In t2 e s (FApp v1 : k)
  -- We can evaluate an application of a closure in the usual way.
  Out v2 s (FApp (VClo x t e) : k) -> return $ In t (addBinding x v2 e) s k
  -- We can also evaluate an application of a constant by collecting
  -- arguments, eventually dispatching to evalConst for function
  -- constants.
  Out v2 s (FApp (VCApp c args) : k)
    | not (isCmd c)
        && arity c == length args + 1 ->
        evalConst c (reverse (v2 : args)) s k
    | otherwise -> return $ Out (VCApp c (v2 : args)) s k
  Out _ s (FApp _ : _) -> badMachineState s "FApp of non-function"
  -- To evaluate non-recursive let expressions, we start by focusing on the
  -- let-bound expression.
  In (TLet False x _ t1 t2) e s k -> return $ In t1 e s (FLet x t2 e : k)
  -- To evaluate recursive let expressions, we evaluate the memoized
  -- delay of the let-bound expression.  Every free occurrence of x
  -- in the let-bound expression and the body has already been
  -- rewritten by elaboration to 'force x'.
  In (TLet True x _ t1 t2) e s k ->
    return $ In (TDelay (MemoizedDelay $ Just x) t1) e s (FLet x t2 e : k)
  -- Once we've finished with the let-binding, we switch to evaluating
  -- the body in a suitably extended environment.
  Out v1 s (FLet x t2 e : k) -> return $ In t2 (addBinding x v1 e) s k
  -- Definitions immediately turn into VDef values, awaiting execution.
  In tm@(TDef r x _ t) e s k -> withExceptions s k $ do
    hasCapabilityFor CEnv tm
    return $ Out (VDef r x t e) s k

  -- Bind expressions don't evaluate: just package it up as a value
  -- until such time as it is to be executed.
  In (TBind mx t1 t2) e s k -> return $ Out (VBind mx t1 t2 e) s k
  -- Simple (non-memoized) delay expressions immediately turn into
  -- VDelay values, awaiting application of 'Force'.
  In (TDelay SimpleDelay t) e s k -> return $ Out (VDelay t e) s k
  -- For memoized delay expressions, we allocate a new cell in the store and
  -- return a reference to it.
  In (TDelay (MemoizedDelay x) t) e s k -> do
    -- Note that if the delay expression is recursive, we add a
    -- binding to the environment that wil be used to evaluate the
    -- body, binding the variable to a reference to the memory cell we
    -- just allocated for the body expression itself.  As a fun aside,
    -- notice how Haskell's recursion and laziness play a starring
    -- role: @loc@ is both an output from @allocate@ and used as part
    -- of an input! =D
    let (loc, s') = allocate (maybe id (`addBinding` VRef loc) x e) t s
    return $ Out (VRef loc) s' k
  -- If we see an update frame, it means we're supposed to set the value
  -- of a particular cell to the value we just finished computing.
  Out v s (FUpdate loc : k) -> return $ Out v (setCell loc (V v) s) k
  ------------------------------------------------------------
  -- Execution

  -- To execute a definition, we immediately turn the body into a
  -- delayed value, so it will not even be evaluated until it is
  -- called.  We memoize both recursive and non-recursive definitions,
  -- since the point of a definition is that it may be used many times.
  Out (VDef r x t e) s (FExec : k) ->
    return $ In (TDelay (MemoizedDelay $ bool Nothing (Just x) r) t) e s (FDef x : k)
  -- Once we have finished evaluating the (memoized, delayed) body of
  -- a definition, we return a special VResult value, which packages
  -- up the return value from the @def@ command itself (@unit@)
  -- together with the resulting environment (the variable bound to
  -- the delayed value).
  Out v s (FDef x : k) ->
    return $ Out (VResult VUnit (singleton x v)) s k
  -- To execute a constant application, delegate to the 'evalConst'
  -- function.  Set tickSteps to 0 if the command is supposed to take
  -- a tick, so the robot won't take any more steps this tick.
  Out (VCApp c args) s (FExec : k) -> do
    when (isTangible c) $ tickSteps .= 0
    evalConst c (reverse args) s k

  -- Reset the runningAtomic flag when we encounter an FFinishAtomic frame.
  Out v s (FFinishAtomic : k) -> do
    runningAtomic .= False
    return $ Out v s k

  -- Machinery for implementing the 'meetAll' command.
  -- First case: done meeting everyone.
  Out b s (FMeetAll _ [] : k) -> return $ Out b s k
  -- More still to meet: apply the function to the current value b and
  -- then the next robot id.  This will result in a command which we
  -- execute, discard any generated environment, and then pass the
  -- result to continue meeting the rest of the robots.
  Out b s (FMeetAll f (rid : rids) : k) ->
    return $ Out b s (FApp f : FArg (TRobot rid) empty : FExec : FDiscardEnv : FMeetAll f rids : k)
  -- To execute a bind expression, evaluate and execute the first
  -- command, and remember the second for execution later.
  Out (VBind mx c1 c2 e) s (FExec : k) -> return $ In c1 e s (FExec : FBind mx c2 e : k)
  -- If first command completes with a value along with an environment
  -- resulting from definition commands and/or binds, switch to
  -- evaluating the second command of the bind.  Extend the
  -- environment with both the environment resulting from the first
  -- command, as well as a binding for the result (if the bind was of
  -- the form @x <- c1; c2@).  Remember that we must execute the
  -- second command once it has been evaluated, then union any
  -- resulting definition environment with the definition environment
  -- from the first command.
  Out (VResult v ve) s (FBind mx t2 e : k) -> do
    let ve' = maybe id (`addBinding` v) mx ve
    return $ In t2 (e `union` ve') s (FExec : fUnionEnv ve' k)
  -- If the first command completes with a simple value and there is no binder,
  -- then we just continue without worrying about the environment.
  Out _ s (FBind Nothing t2 e : k) -> return $ In t2 e s (FExec : k)
  -- If the first command completes with a simple value and there is a binder,
  -- we promote it to the returned environment as well.
  Out v s (FBind (Just x) t2 e : k) -> do
    return $ In t2 (addBinding x v e) s (FExec : fUnionEnv (singleton x v) k)
  -- If a command completes with a value and definition environment,
  -- and the next continuation frame contains a previous environment
  -- to union with, then pass the unioned environments along in
  -- another VResult.

  Out (VResult v e2) s (FUnionEnv e1 : k) -> return $ Out (VResult v (e1 `union` e2)) s k
  -- Or, if a command completes with no environment, but there is a
  -- previous environment to union with, just use that environment.
  Out v s (FUnionEnv e : k) -> return $ Out (VResult v e) s k
  -- If there's an explicit DiscardEnv frame, throw away any returned environment.
  Out (VResult v _) s (FDiscardEnv : k) -> return $ Out v s k
  Out v s (FDiscardEnv : k) -> return $ Out v s k
  -- If the top of the continuation stack contains a 'FLoadEnv' frame,
  -- it means we are supposed to load up the resulting definition
  -- environment, store, and type and capability contexts into the robot's
  -- top-level environment and contexts, so they will be available to
  -- future programs.
  Out (VResult v e) s (FLoadEnv ctx rctx : k) -> do
    robotContext . defVals %= (`union` e)
    robotContext . defTypes %= (`union` ctx)
    robotContext . defReqs %= (`union` rctx)
    return $ Out v s k
  Out v s (FLoadEnv {} : k) -> return $ Out v s k
  -- Any other type of value wiwth an FExec frame is an error (should
  -- never happen).
  Out _ s (FExec : _) -> badMachineState s "FExec frame with non-executable value"
  -- If we see a VResult in any other context, simply discard it.  For
  -- example, this is what happens when there are binders (i.e. a "do
  -- block") nested inside another block instead of at the top level.
  -- It used to be that (1) only 'def' could generate a VResult, and
  -- (2) 'def' was guaranteed to only occur at the top level, hence
  -- any VResult would be caught by a FLoadEnv frame, and seeing a
  -- VResult anywhere else was an error.  But
  -- https://github.com/swarm-game/swarm/commit/b62d27e566565aa9a3ff351d91b23d2589b068dc
  -- made top-level binders export a variable binding, also via the
  -- VResult mechanism, and unlike 'def', binders do not have to occur
  -- at the top level only.  This led to
  -- https://github.com/swarm-game/swarm/issues/327 , which was fixed
  -- by changing this case from an error to simply ignoring the
  -- VResult wrapper.
  Out (VResult v _) s k -> return $ Out v s k
  ------------------------------------------------------------
  -- Exception handling
  ------------------------------------------------------------

  -- First, if we were running a try block but evaluation completed normally,
  -- just ignore the try block and continue.
  Out v s (FTry {} : k) -> return $ Out v s k
  Up exn s [] -> do
    -- Here, an exception has risen all the way to the top level without being
    -- handled.
    case exn of
      CmdFailed _ _ (Just a) -> do
        currentTime <- sendIO getZonedTime
        gameAchievements
          %= M.insertWith
            (<>)
            a
            (Attainment (GameplayAchievement a) Nothing currentTime)
      _ -> return ()

    -- If an exception rises all the way to the top level without being
    -- handled, turn it into an error message.

    -- HOWEVER, we have to make sure to check that the robot has the
    -- 'log' capability which is required to collect and view logs.
    --
    -- Notice how we call resetBlackholes on the store, so that any
    -- cells which were in the middle of being evaluated will be reset.
    let s' = resetBlackholes s
    h <- hasCapability CLog
    em <- use entityMap
    if h
      then do
        void $ traceLog ErrorTrace (formatExn em exn)
        return $ Out VUnit s []
      else return $ Out VUnit s' []
  -- Fatal errors, capability errors, and infinite loop errors can't
  -- be caught; just throw away the continuation stack.
  Up exn@Fatal {} s _ -> return $ Up exn s []
  Up exn@Incapable {} s _ -> return $ Up exn s []
  Up exn@InfiniteLoop {} s _ -> return $ Up exn s []
  -- Otherwise, if we are raising an exception up the continuation
  -- stack and come to a Try frame, force and then execute the associated catch
  -- block.
  Up _ s (FTry c : k) -> return $ Out c s (FApp (VCApp Force []) : FExec : k)
  -- Otherwise, keep popping from the continuation stack.
  Up exn s (_ : k) -> return $ Up exn s k
  -- Finally, if we're done evaluating and the continuation stack is
  -- empty, return the machine unchanged.
  done@(Out _ _ []) -> return done
 where
  badMachineState s msg =
    let msg' =
          T.unlines
            [ T.append "Bad machine state in stepRobot: " msg
            , prettyText cesk
            ]
     in return $ Up (Fatal msg') s []

  -- Note, the order of arguments to `union` is important in the below
  -- definition of fUnionEnv.  I wish I knew how to add an automated
  -- test for this.  But you can tell the difference in the following
  -- REPL session:
  --
  -- > x <- return 1; x <- return 2
  -- 2 : int
  -- > x
  -- 2 : int
  --
  -- If we switch the code to read 'e1 `union` e2' instead, then
  -- the first expression above still correctly evaluates to 2, but
  -- x ends up incorrectly bound to 1.

  fUnionEnv e1 = \case
    FUnionEnv e2 : k -> FUnionEnv (e2 `union` e1) : k
    k -> FUnionEnv e1 : k

-- | Eexecute a constant, catching any exception thrown and returning
--   it via a CESK machine state.
evalConst ::
  (Has (State GameState) sig m, Has (State Robot) sig m, Has (Lift IO) sig m) => Const -> [Value] -> Store -> Cont -> m CESK
evalConst c vs s k = do
  res <- runError $ execConst c vs s k
  case res of
    Left exn -> return $ Up exn s k
    Right cek' -> return cek'

-- | A system program for a "seed robot", to regrow a growable entity
--   after it is harvested.
seedProgram :: Integer -> Integer -> Text -> ProcessedTerm
seedProgram minTime randTime thing =
  [tmQ|
    try {
      r <- random (1 + $int:randTime);
      wait (r + $int:minTime);
      appear "|";
      r <- random (1 + $int:randTime);
      wait (r + $int:minTime);
      place $str:thing;
    } {};
    selfdestruct
  |]

-- | Construct a "seed robot" from entity, time range and position,
--   and add it to the world.  It has low priority and will be covered
--   by placed entities.
addSeedBot :: Has (State GameState) sig m => Entity -> (Integer, Integer) -> Location -> TimeSpec -> m ()
addSeedBot e (minT, maxT) loc ts =
  void $
    addTRobot $
      mkRobot
        ()
        Nothing
        "seed"
        ["A growing seed."]
        (Just loc)
        zero
        ( defaultEntityDisplay '.'
            & displayAttr .~ (e ^. entityDisplay . displayAttr)
            & displayPriority .~ 0
        )
        (initMachine (seedProgram minT (maxT - minT) (e ^. entityName)) empty emptyStore)
        []
        [(1, e)]
        True
        False
        ts

-- | All functions that are used for robot step can access 'GameState' and the current 'Robot'.
--
-- They can also throw exception of our custom type, which is handled elsewhere.
-- Because of that the constraint is only 'Throw', but not 'Catch'/'Error'.
type HasRobotStepState sig m = (Has (State GameState) sig m, Has (State Robot) sig m, Has (Throw Exn) sig m)

-- | Interpret the execution (or evaluation) of a constant application
--   to some values.
execConst ::
  (HasRobotStepState sig m, Has (Lift IO) sig m) =>
  Const ->
  [Value] ->
  Store ->
  Cont ->
  m CESK
execConst c vs s k = do
  -- First, ensure the robot is capable of executing/evaluating this constant.
  ensureCanExecute c

  -- Now proceed to actually carry out the operation.
  case c of
    Noop -> return $ Out VUnit s k
    Return -> case vs of
      [v] -> return $ Out v s k
      _ -> badConst
    Wait -> case vs of
      [VInt d] -> do
        time <- use ticks
        return $ Waiting (time + d) (Out VUnit s k)
      _ -> badConst
    Selfdestruct -> do
      destroyIfNotBase $ Just AttemptSelfDestructBase
      flagRedraw
      return $ Out VUnit s k
    Move -> do
      -- Figure out where we're going
      loc <- use robotLocation
      orient <- use robotOrientation
      let nextLoc = loc .+^ (orient ? zero)
      checkMoveAhead nextLoc $
        MoveFailure
          { failIfBlocked = ThrowExn
          , failIfDrown = Destroy
          }
      updateRobotLocation loc nextLoc
      return $ Out VUnit s k
    Teleport -> case vs of
      [VRobot rid, VPair (VInt x) (VInt y)] -> do
        -- Make sure the other robot exists and is close
        target <- getRobotWithinTouch rid
        -- either change current robot or one in robot map
        let oldLoc = target ^. robotLocation
            nextLoc = Location (fromIntegral x) (fromIntegral y)

        onTarget rid $ do
          checkMoveAhead nextLoc $
            MoveFailure
              { failIfBlocked = Destroy
              , failIfDrown = Destroy
              }
          updateRobotLocation oldLoc nextLoc

        return $ Out VUnit s k
      _ -> badConst
    Grab -> doGrab Grab'
    Harvest -> doGrab Harvest'
    Swap -> case vs of
      [VText name] -> do
        loc <- use robotLocation
        -- Make sure the robot has the thing in its inventory
        e <- hasInInventoryOrFail name
        -- Grab
        r <- doGrab Swap'
        case r of
          Out {} -> do
            -- Place the entity and remove it from the inventory
            updateEntityAt loc (const (Just e))
            robotInventory %= delete e
          _ -> pure ()
        return r
      _ -> badConst
    Turn -> case vs of
      [VDir d] -> do
        when (isCardinal d) $ hasCapabilityFor COrient (TDir d)
        robotOrientation . _Just %= applyTurn d
        flagRedraw
        return $ Out VUnit s k
      _ -> badConst
    Place -> case vs of
      [VText name] -> do
        loc <- use robotLocation

        -- Make sure there's nothing already here
        nothingHere <- isNothing <$> entityAt loc
        nothingHere `holdsOrFail` ["There is already an entity here."]

        -- Make sure the robot has the thing in its inventory
        e <- hasInInventoryOrFail name

        -- Place the entity and remove it from the inventory
        updateEntityAt loc (const (Just e))
        robotInventory %= delete e

        flagRedraw
        return $ Out VUnit s k
      _ -> badConst
    Give -> case vs of
      [VRobot otherID, VText itemName] -> do
        -- Make sure the other robot exists and is close
        _other <- getRobotWithinTouch otherID

        item <- ensureItem itemName "give"

        -- Giving something to ourself should be a no-op.  We need
        -- this as a special case since it will not work to modify
        -- ourselves in the robotMap --- after performing a tick we
        -- return a modified Robot which gets put back in the
        -- robotMap, overwriting any changes to this robot made
        -- directly in the robotMap during the tick.
        myID <- use robotID
        focusedID <- use focusedRobotID
        when (otherID /= myID) $ do
          -- Make the exchange
          robotMap . at otherID . _Just . robotInventory %= insert item
          robotInventory %= delete item

          -- Flag the UI for a redraw if we are currently showing either robot's inventory
          when (focusedID == myID || focusedID == otherID) flagRedraw

        return $ Out VUnit s k
      _ -> badConst
    Equip -> case vs of
      [VText itemName] -> do
        item <- ensureItem itemName "equip"
        myID <- use robotID
        focusedID <- use focusedRobotID
        installSelf item $ focusedID == myID
        return $ Out VUnit s k
      _ -> badConst
    Unequip -> case vs of
      [VText itemName] -> do
        item <- ensureEquipped itemName
        myID <- use robotID
        focusedID <- use focusedRobotID
        installedDevices %= delete item
        robotInventory %= insert item
        -- Flag the UI for a redraw if we are currently showing our inventory
        when (focusedID == myID) flagRedraw
        return $ Out VUnit s k
      _ -> badConst
    Install -> case vs of
      [VRobot otherID, VText itemName] -> do
        -- Make sure the other robot exists and is close
        _other <- getRobotWithinTouch otherID

        item <- ensureItem itemName "install"

        myID <- use robotID
        focusedID <- use focusedRobotID
        case otherID == myID of
          -- We have to special case installing something on ourselves
          -- for the same reason as Give.
          True -> installSelf item $ focusedID == myID
          False -> do
            let otherDevices = robotMap . at otherID . _Just . installedDevices
            already <- use $ pre (otherDevices . to (`E.contains` item))
            unless (already == Just True) $ do
              robotMap . at otherID . _Just . installedDevices %= insert item
              robotInventory %= delete item

              -- Flag the UI for a redraw if we are currently showing
              -- either robot's inventory
              when (focusedID == myID || focusedID == otherID) flagRedraw

        return $ Out VUnit s k
      _ -> badConst
    Make -> case vs of
      [VText name] -> do
        inv <- use robotInventory
        ins <- use installedDevices
        em <- use entityMap
        e <-
          lookupEntityName name em
            `isJustOrFail` ["I've never heard of", indefiniteQ name <> "."]

        outRs <- use recipesOut

        creative <- use creativeMode
        let create l = l <> ["You can use 'create \"" <> name <> "\"' instead." | creative]

        -- Only consider recipes where the number of things we are trying to make
        -- is greater in the outputs than in the inputs.  This prevents us from doing
        -- silly things like making copper pipes when the user says "make furnace".
        let recipes = filter increase (recipesFor outRs e)
            increase r = countIn (r ^. recipeOutputs) > countIn (r ^. recipeInputs)
            countIn xs = maybe 0 fst (find ((== e) . snd) xs)
        not (null recipes)
          `holdsOrFail` create ["There is no known recipe for making", indefinite name <> "."]

        let displayMissingCount mc = \case
              MissingInput -> from (show mc)
              MissingCatalyst -> "not installed"
            displayMissingIngredient (MissingIngredient mk mc me) =
              "  - " <> me ^. entityName <> " (" <> displayMissingCount mc mk <> ")"
            displayMissingIngredients xs = L.intercalate ["OR"] (map displayMissingIngredient <$> xs)

        -- Try recipes and make a weighted random choice among the
        -- ones we have ingredients for.
        let (badRecipes, goodRecipes) = partitionEithers . map (make (inv, ins)) $ recipes
        chosenRecipe <- weightedChoice (^. _3 . recipeWeight) goodRecipes
        (invTaken, changeInv, recipe) <-
          chosenRecipe
            `isJustOrFail` create
              [ "You don't have the ingredients to make"
              , indefinite name <> "."
              , "Missing:\n" <> T.unlines (displayMissingIngredients badRecipes)
              ]

        -- take recipe inputs from inventory and add outputs after recipeTime
        robotInventory .= invTaken
        traverse_ (updateDiscoveredEntities . snd) (recipe ^. recipeOutputs)
        finishCookingRecipe recipe [] (map (uncurry AddEntity) changeInv)
      _ -> badConst
    Has -> case vs of
      [VText name] -> do
        inv <- use robotInventory
        return $ Out (VBool ((> 0) $ countByName name inv)) s k
      _ -> badConst
    Installed -> case vs of
      [VText name] -> do
        inv <- use installedDevices
        return $ Out (VBool ((> 0) $ countByName name inv)) s k
      _ -> badConst
    Count -> case vs of
      [VText name] -> do
        inv <- use robotInventory
        return $ Out (VInt (fromIntegral $ countByName name inv)) s k
      _ -> badConst
    Whereami -> do
      loc <- use robotLocation
      let Location x y = loc
      return $ Out (VPair (VInt (fromIntegral x)) (VInt (fromIntegral y))) s k
    Heading -> do
      mh <- use robotOrientation
      -- In general, (1) entities might not have an orientation, and
      -- (2) even if they do, orientation is a general vector, which
      -- might not correspond to a cardinal direction.  We could make
      -- 'heading' return a 'maybe dir' i.e. 'unit + dir', or return a
      -- vector of type 'int * int', but those would both be annoying
      -- for players in the vast majority of cases.  We rather choose
      -- to just return the direction 'down' in any case where we don't
      -- otherwise have anything reasonable to return.
      return $ Out (VDir (fromMaybe (DRelative DDown) $ mh >>= toDirection)) s k
    Time -> do
      t <- use ticks
      return $ Out (VInt t) s k
    Drill -> case vs of
      [VDir d] -> do
        rname <- use robotName
        inv <- use robotInventory
        ins <- use installedDevices

        let equippedDrills = extantElemsWithCapability CDrill ins
            -- Heuristic: choose the drill with the more elaborate name.
            -- E.g. "metal drill" vs. "drill"
            preferredDrill = listToMaybe $ sortOn (Down . T.length . (^. entityName)) equippedDrills

        drill <- preferredDrill `isJustOr` Fatal "Drill is required but not installed?!"

        let directionText = case d of
              DRelative DDown -> "under"
              DRelative DForward -> "ahead of"
              DRelative DBack -> "behind"
              _ -> dirSyntax (dirInfo d) <> " of"

        (nextLoc, nextME) <- lookInDirection d
        nextE <-
          nextME
            `isJustOrFail` ["There is nothing to drill", directionText, "robot", rname <> "."]

        inRs <- use recipesIn

        let recipes = filter drilling (recipesFor inRs nextE)
            drilling = any ((== drill) . snd) . view recipeRequirements

        not (null recipes) `holdsOrFail` ["There is no way to drill", indefinite (nextE ^. entityName) <> "."]

        -- add the drilled entity so it can be consumed by the recipe
        let makeRecipe r = (,r) <$> make' (insert nextE inv, ins) r
        chosenRecipe <- weightedChoice (\((_, _), r) -> r ^. recipeWeight) (rights (map makeRecipe recipes))
        ((invTaken, outs), recipe) <-
          chosenRecipe
            `isJustOrFail` ["You don't have the ingredients to drill", indefinite (nextE ^. entityName) <> "."]

        let (out, down) = L.partition ((`hasProperty` Portable) . snd) outs
        let learn = map (LearnEntity . snd) down
        let gain = map (uncurry AddEntity) out

        newEntity <- case down of
          [] -> pure Nothing
          [(1, de)] -> pure $ Just de
          _ -> throwError $ Fatal "Bad recipe:\n more than one unmovable entity produced."
        let changeWorld =
              ReplaceEntity
                { updatedLoc = nextLoc
                , originalEntity = nextE
                , newEntity = newEntity
                }

        -- take recipe inputs from inventory and add outputs after recipeTime
        robotInventory .= invTaken
        finishCookingRecipe recipe [changeWorld] (learn <> gain)
      _ -> badConst
    Blocked -> do
      loc <- use robotLocation
      orient <- use robotOrientation
      let nextLoc = loc .+^ (orient ? zero)
      me <- entityAt nextLoc
      return $ Out (VBool (maybe False (`hasProperty` Unwalkable) me)) s k
    Scan -> case vs of
      [VDir d] -> do
        (_loc, me) <- lookInDirection d
        res <- case me of
          Nothing -> return $ VInj False VUnit
          Just e -> do
            robotInventory %= insertCount 0 e
            updateDiscoveredEntities e
            return $ VInj True (VText (e ^. entityName))

        return $ Out res s k
      _ -> badConst
    Knows -> case vs of
      [VText name] -> do
        inv <- use robotInventory
        ins <- use installedDevices
        let allKnown = inv `E.union` ins
        let knows = case E.lookupByName name allKnown of
              [] -> False
              _ -> True
        return $ Out (VBool knows) s k
      _ -> badConst
    Upload -> case vs of
      [VRobot otherID] -> do
        -- Make sure the other robot exists and is close
        _other <- getRobotWithinTouch otherID

        -- Upload knowledge of everything in our inventory
        inv <- use robotInventory
        forM_ (elems inv) $ \(_, e) ->
          robotMap . at otherID . _Just . robotInventory %= insertCount 0 e

        -- Upload our log
        rlog <- use robotLog
        robotMap . at otherID . _Just . robotLog <>= rlog

        return $ Out VUnit s k
      _ -> badConst
    Random -> case vs of
      [VInt hi] -> do
        n <- uniform (0, hi - 1)
        return $ Out (VInt n) s k
      _ -> badConst
    Atomic -> case vs of
      -- To execute an atomic block, set the runningAtomic flag,
      -- push an FFinishAtomic frame so that we unset the flag when done, and
      -- proceed to execute the argument.
      [cmd] -> do
        runningAtomic .= True
        return $ Out cmd s (FExec : FFinishAtomic : k)
      _ -> badConst
    As -> case vs of
      [VRobot rid, prog] -> do
        -- Get the named robot and current game state
        r <- robotWithID rid >>= (`isJustOrFail` ["There is no actor with ID", from (show rid)])
        g <- get @GameState

        -- Execute the given program *hypothetically*: i.e. in a fresh
        -- CESK machine, using *copies* of the current store, robot
        -- and game state.  We discard the state afterwards so any
        -- modifications made by prog do not persist.  Note we also
        -- set the copied robot to be a "system" robot so it is
        -- capable of executing any commands; the As command
        -- already requires "God" capability.
        v <-
          evalState @Robot (r & systemRobot .~ True) . evalState @GameState g $
            runCESK (Out prog s [FApp (VCApp Force []), FExec])

        -- Return the value returned by the hypothetical command.
        return $ Out v s k
      _ -> badConst
    RobotNamed -> case vs of
      [VText rname] -> do
        r <- robotWithName rname >>= (`isJustOrFail` ["There is no robot named", rname])
        let robotValue = VRobot (r ^. robotID)
        return $ Out robotValue s k
      _ -> badConst
    RobotNumbered -> case vs of
      [VInt rid] -> do
        r <-
          robotWithID (fromIntegral rid)
            >>= (`isJustOrFail` ["There is no robot with number", from (show rid)])
        let robotValue = VRobot (r ^. robotID)
        return $ Out robotValue s k
      _ -> badConst
    Say -> case vs of
      [VText msg] -> do
        creative <- use creativeMode
        system <- use systemRobot
        loc <- use robotLocation
        m <- traceLog Said msg -- current robot will inserted to robot set, so it needs the log
        emitMessage m
        let addLatestClosest rl = \case
              Seq.Empty -> Seq.singleton m
              es Seq.:|> e
                | e ^. leTime < m ^. leTime -> es |> e |> m
                | manhattan rl (e ^. leLocation) > manhattan rl (m ^. leLocation) -> es |> m
                | otherwise -> es |> e
        let addToRobotLog :: Has (State GameState) sgn m => Robot -> m ()
            addToRobotLog r = do
              r' <- execState r $ do
                hasLog <- hasCapability CLog
                hasListen <- hasCapability CListen
                loc' <- use robotLocation
                when (hasLog && hasListen) (robotLog %= addLatestClosest loc')
              addRobot r'
        robotsAround <-
          if creative || system
            then use $ robotMap . to IM.elems
            else gets $ robotsInArea loc hearingDistance
        mapM_ addToRobotLog robotsAround
        return $ Out VUnit s k
      _ -> badConst
    Listen -> do
      gs <- get @GameState
      loc <- use robotLocation
      rid <- use robotID
      creative <- use creativeMode
      system <- use systemRobot
      mq <- use messageQueue
      let isClose e = system || creative || messageIsFromNearby loc e
      let notMine e = rid /= e ^. leRobotID
      let limitLast = \case
            _s Seq.:|> l -> Just $ l ^. leText
            _ -> Nothing
      let mm = limitLast . Seq.filter (liftA2 (&&) notMine isClose) $ Seq.takeWhileR (messageIsRecent gs) mq
      return $
        maybe
          (In (TConst Listen) mempty s (FExec : k)) -- continue listening
          (\m -> Out (VText m) s k) -- return found message
          mm
    Log -> case vs of
      [VText msg] -> do
        void $ traceLog Logged msg
        return $ Out VUnit s k
      _ -> badConst
    View -> case vs of
      [VRobot rid] -> do
        _ <-
          robotWithID rid
            >>= (`isJustOrFail` ["There is no actor with ID", from (show rid), "to view."])

        -- Only the base can actually change the view in the UI.  Other robots can
        -- execute this command but it does nothing (at least for now).
        rn <- use robotID
        when (rn == 0) $
          viewCenterRule .= VCRobot rid

        return $ Out VUnit s k
      _ -> badConst
    Appear -> case vs of
      [VText app] -> do
        flagRedraw
        case into @String app of
          [dc] -> do
            robotDisplay . defaultChar .= dc
            robotDisplay . orientationMap .= M.empty
            return $ Out VUnit s k
          [dc, nc, ec, sc, wc] -> do
            robotDisplay . defaultChar .= dc
            robotDisplay . orientationMap . ix DNorth .= nc
            robotDisplay . orientationMap . ix DEast .= ec
            robotDisplay . orientationMap . ix DSouth .= sc
            robotDisplay . orientationMap . ix DWest .= wc
            return $ Out VUnit s k
          _other -> raise Appear [quote app, "is not a valid appearance string. 'appear' must be given a string with exactly 1 or 5 characters."]
      _ -> badConst
    Create -> case vs of
      [VText name] -> do
        em <- use entityMap
        e <-
          lookupEntityName name em
            `isJustOrFail` ["I've never heard of", indefiniteQ name <> "."]

        robotInventory %= insert e
        updateDiscoveredEntities e

        return $ Out VUnit s k
      _ -> badConst
    Ishere -> case vs of
      [VText name] -> do
        loc <- use robotLocation
        me <- entityAt loc
        case me of
          Nothing -> return $ Out (VBool False) s k
          Just e -> return $ Out (VBool (T.toLower (e ^. entityName) == T.toLower name)) s k
      _ -> badConst
    Self -> do
      rid <- use robotID
      return $ Out (VRobot rid) s k
    Parent -> do
      mp <- use robotParentID
      rid <- use robotID
      return $ Out (VRobot (fromMaybe rid mp)) s k
    Base -> return $ Out (VRobot 0) s k
    Meet -> do
      loc <- use robotLocation
      rid <- use robotID
      g <- get @GameState
      let neighbor =
            find ((/= rid) . (^. robotID)) -- pick one other than ourself
              . sortOn (manhattan loc . (^. robotLocation)) -- prefer closer
              $ robotsInArea loc 1 g -- all robots within Manhattan distance 1
      return $ Out (VInj (isJust neighbor) (maybe VUnit (VRobot . (^. robotID)) neighbor)) s k
    MeetAll -> case vs of
      [f, b] -> do
        loc <- use robotLocation
        rid <- use robotID
        g <- get @GameState
        let neighborIDs = filter (/= rid) . map (^. robotID) $ robotsInArea loc 1 g
        return $ Out b s (FMeetAll f neighborIDs : k)
      _ -> badConst
    Whoami -> case vs of
      [] -> do
        name <- use robotName
        return $ Out (VText name) s k
      _ -> badConst
    Setname -> case vs of
      [VText name] -> do
        robotName .= name
        return $ Out VUnit s k
      _ -> badConst
    Force -> case vs of
      [VDelay t e] -> return $ In t e s k
      [VRef loc] ->
        -- To force a VRef, we look up the location in the store.
        case lookupCell loc s of
          -- If there's no cell at that location, it's a bug!  It
          -- shouldn't be possible to get a VRef to a non-existent
          -- location, since the only way VRefs get created is at the
          -- time we allocate a new cell.
          Nothing ->
            return $
              Up (Fatal $ T.append "Reference to unknown memory cell " (from (show loc))) s k
          -- If the location contains an unevaluated expression, it's
          -- time to evaluate it.  Set the cell to a 'Blackhole', push
          -- an 'FUpdate' frame so we remember to update the location
          -- to its value once we finish evaluating it, and focus on
          -- the expression.
          Just (E t e') -> return $ In t e' (setCell loc (Blackhole t e') s) (FUpdate loc : k)
          -- If the location contains a Blackhole, that means we are
          -- already currently in the middle of evaluating it, i.e. it
          -- depends on itself, so throw an 'InfiniteLoop' error.
          Just Blackhole {} -> return $ Up InfiniteLoop s k
          -- If the location already contains a value, just return it.
          Just (V v) -> return $ Out v s k
      -- If a force is applied to any other kind of value, just ignore it.
      -- This is needed because of the way we wrap all free variables in @force@
      -- in case they come from a @def@ which are always wrapped in @delay@.
      -- But binders (i.e. @x <- ...@) are also exported to the global context.
      [v] -> return $ Out v s k
      _ -> badConst
    If -> case vs of
      -- Use the boolean to pick the correct branch, and apply @force@ to it.
      [VBool b, thn, els] -> return $ Out (bool els thn b) s (FApp (VCApp Force []) : k)
      _ -> badConst
    Inl -> case vs of
      [v] -> return $ Out (VInj False v) s k
      _ -> badConst
    Inr -> case vs of
      [v] -> return $ Out (VInj True v) s k
      _ -> badConst
    Case -> case vs of
      [VInj side v, kl, kr] -> return $ Out v s (FApp (bool kl kr side) : k)
      _ -> badConst
    Fst -> case vs of
      [VPair v _] -> return $ Out v s k
      _ -> badConst
    Snd -> case vs of
      [VPair _ v] -> return $ Out v s k
      _ -> badConst
    Try -> case vs of
      [c1, c2] -> return $ Out c1 s (FApp (VCApp Force []) : FExec : FTry c2 : k)
      _ -> badConst
    Undefined -> return $ Up (User "undefined") s k
    Fail -> case vs of
      [VText msg] -> return $ Up (User msg) s k
      _ -> badConst
    Reprogram -> case vs of
      [VRobot childRobotID, VDelay cmd e] -> do
        r <- get
        creative <- use creativeMode

        -- check if robot exists
        childRobot <-
          robotWithID childRobotID
            >>= (`isJustOrFail` ["There is no actor with ID", from (show childRobotID) <> "."])

        -- check that current robot is not trying to reprogram self
        myID <- use robotID
        (childRobotID /= myID)
          `holdsOrFail` ["You cannot make a robot reprogram itself."]

        -- check if robot has completed executing it's current command
        _ <-
          finalValue (childRobot ^. machine)
            `isJustOrFail` ["You cannot reprogram a robot that is actively running a program."]

        -- check if childRobot is at the correct distance
        -- a robot can program adjacent robots
        -- creative mode ignores distance checks
        loc <- use robotLocation
        (creative || (childRobot ^. robotLocation) `manhattan` loc <= 1)
          `holdsOrFail` ["You can only reprogram an adjacent robot."]

        -- Figure out if we can supply what the target robot requires,
        -- and if so, what is needed.
        (toInstall, toGive) <-
          checkRequirements
            (r ^. robotInventory)
            (childRobot ^. robotInventory)
            (childRobot ^. installedDevices)
            cmd
            "The target robot"
            FixByObtain

        -- update other robot's CESK machine, environment and context
        -- the childRobot inherits the parent robot's environment
        -- and context which collectively mean all the variables
        -- declared in the parent robot
        robotMap . at childRobotID . _Just . machine .= In cmd e s [FExec]
        robotMap . at childRobotID . _Just . robotContext .= r ^. robotContext

        -- Provision the target robot with any required devices and
        -- inventory that are lacking.
        provisionChild childRobotID (fromList . S.toList $ toInstall) toGive

        -- Finally, re-activate the reprogrammed target robot.
        activateRobot childRobotID

        return $ Out VUnit s k
      _ -> badConst
    Build -> case vs of
      -- NOTE, pattern-matching on a VDelay here means we are
      -- /relying/ on the fact that 'Build' can only be given a
      -- /non-memoized/ delayed value.  If it were given a memoized
      -- delayed value we would see a VRef instead of a VDelay.  If
      -- and Try are generalized to handle any type of delayed value,
      -- but Build and Reprogram still assume they are given a VDelay
      -- and not a VRef.  In the future, if we enable memoized delays
      -- by default, or allow the user to explicitly request
      -- memoization via double braces or something similar, this will
      -- have to be generalized.  The difficulty is that we do a
      -- capability check on the delayed program at runtime, just
      -- before creating the newly built robot (see the call to
      -- 'requirements' below); but if we have a VRef instead of a
      -- VDelay, we may only be able to get a Value out of it instead
      -- of a Term as we currently do, and capability checking a Value
      -- is annoying and/or problematic.  One solution might be to
      -- annotate delayed expressions with their required capabilities
      -- at typechecking time, and carry those along so they flow to
      -- this point. Another solution would be to just bite the bullet
      -- and figure out how to do capability checking on Values (which
      -- would return the capabilities needed to *execute* them),
      -- hopefully without duplicating too much code.
      [VDelay cmd e] -> do
        r <- get @Robot
        pid <- use robotID

        (toInstall, toGive) <-
          checkRequirements (r ^. robotInventory) E.empty E.empty cmd "You" FixByObtain

        -- Pick a random display name.
        displayName <- randomName
        createdAt <- getNow

        -- Construct the new robot and add it to the world.
        parentCtx <- use robotContext
        newRobot <-
          addTRobot . (trobotContext .~ parentCtx) $
            mkRobot
              ()
              (Just pid)
              displayName
              ["A robot built by the robot named " <> r ^. robotName <> "."]
              (Just (r ^. robotLocation))
              ( ((r ^. robotOrientation) >>= \dir -> guard (dir /= zero) >> return dir)
                  ? north
              )
              defaultRobotDisplay
              (In cmd e s [FExec])
              []
              []
              False
              False
              createdAt

        -- Provision the new robot with the necessary devices and inventory.
        provisionChild (newRobot ^. robotID) (fromList . S.toList $ toInstall) toGive

        -- Flag the world for a redraw and return the name of the newly constructed robot.
        flagRedraw
        return $ Out (VRobot (newRobot ^. robotID)) s k
      _ -> badConst
    Salvage -> case vs of
      [] -> do
        loc <- use robotLocation
        let okToSalvage r = (r ^. robotID /= 0) && (not . isActive $ r)
        mtarget <- gets (find okToSalvage . robotsAtLocation loc)
        case mtarget of
          Nothing -> return $ Out VUnit s k -- Nothing to salvage
          Just target -> do
            -- Copy the salvaged robot's installed devices into its inventory, in preparation
            -- for transferring it.
            let salvageInventory = E.union (target ^. robotInventory) (target ^. installedDevices)
            robotMap . at (target ^. robotID) . traverse . robotInventory .= salvageInventory

            let salvageItems = concatMap (\(n, e) -> replicate n (e ^. entityName)) (E.elems salvageInventory)
                numItems = length salvageItems

            -- Copy over the salvaged robot's log, if we have one
            inst <- use installedDevices
            em <- use entityMap
            creative <- use creativeMode
            logger <-
              lookupEntityName "logger" em
                `isJustOr` Fatal "While executing 'salvage': there's no such thing as a logger!?"
            when (creative || inst `E.contains` logger) $ robotLog <>= target ^. robotLog

            -- Immediately copy over any items the robot knows about
            -- but has 0 of
            let knownItems = map snd . filter ((== 0) . fst) . elems $ salvageInventory
            robotInventory %= \i -> foldr (insertCount 0) i knownItems

            -- Now reprogram the robot being salvaged to 'give' each
            -- item in its inventory to us, one at a time, then
            -- self-destruct at the end.  Make it a system robot so we
            -- don't have to worry about capabilities.
            robotMap . at (target ^. robotID) . traverse . systemRobot .= True

            ourID <- use @Robot robotID

            -- The program for the salvaged robot to run
            let giveInventory =
                  foldr (TBind Nothing . giveItem) (TConst Selfdestruct) salvageItems
                giveItem item = TApp (TApp (TConst Give) (TRobot ourID)) (TText item)

            -- Reprogram and activate the salvaged robot
            robotMap
              . at (target ^. robotID)
              . traverse
              . machine
              .= In giveInventory empty emptyStore [FExec]
            activateRobot (target ^. robotID)

            -- Now wait the right amount of time for it to finish.
            time <- use ticks
            return $ Waiting (time + fromIntegral numItems + 1) (Out VUnit s k)
      _ -> badConst
    -- run can take both types of text inputs
    -- with and without file extension as in
    -- "./path/to/file.sw" and "./path/to/file"
    Run -> case vs of
      [VText fileName] -> do
        let filePath = into @String fileName
        sData <- sendIO $ getDataFileNameSafe filePath
        sDataSW <- sendIO $ getDataFileNameSafe (filePath <> ".sw")
        mf <- sendIO $ mapM readFileMay $ [filePath, filePath <> ".sw"] <> catMaybes [sData, sDataSW]

        f <- msum mf `isJustOrFail` ["File not found:", fileName]

        mt <-
          processTerm (into @Text f) `isRightOr` \err ->
            cmdExn Run ["Error in", fileName, "\n", err]

        case mt of
          Nothing -> return $ Out VUnit s k
          Just t@(ProcessedTerm _ _ _ reqCtx) -> do
            -- Add the reqCtx from the ProcessedTerm to the current robot's defReqs.
            -- See #827 for an explanation of (1) why this is needed, (2) why
            -- it's slightly technically incorrect, and (3) why it is still way
            -- better than what we had before.
            robotContext . defReqs <>= reqCtx
            return $ initMachine' t empty s k
      _ -> badConst
    Not -> case vs of
      [VBool b] -> return $ Out (VBool (not b)) s k
      _ -> badConst
    Neg -> case vs of
      [VInt n] -> return $ Out (VInt (-n)) s k
      _ -> badConst
    Eq -> returnEvalCmp
    Neq -> returnEvalCmp
    Lt -> returnEvalCmp
    Gt -> returnEvalCmp
    Leq -> returnEvalCmp
    Geq -> returnEvalCmp
    And -> case vs of
      [VBool a, VBool b] -> return $ Out (VBool (a && b)) s k
      _ -> badConst
    Or -> case vs of
      [VBool a, VBool b] -> return $ Out (VBool (a || b)) s k
      _ -> badConst
    Add -> returnEvalArith
    Sub -> returnEvalArith
    Mul -> returnEvalArith
    Div -> returnEvalArith
    Exp -> returnEvalArith
    Format -> case vs of
      [v] -> return $ Out (VText (prettyValue v)) s k
      _ -> badConst
    Chars -> case vs of
      [VText t] -> return $ Out (VInt (fromIntegral $ T.length t)) s k
      _ -> badConst
    Split -> case vs of
      [VInt i, VText t] ->
        let p = T.splitAt (fromInteger i) t
            t2 = over both VText p
         in return $ Out (uncurry VPair t2) s k
      _ -> badConst
    Concat -> case vs of
      [VText v1, VText v2] -> return $ Out (VText (v1 <> v2)) s k
      _ -> badConst
    CharAt -> case vs of
      [VInt i, VText t]
        | i < 0 || i >= fromIntegral (T.length t) ->
            raise CharAt ["Index", prettyValue (VInt i), "out of bounds for length", from @String $ show (T.length t)]
        | otherwise -> return $ Out (VInt . fromIntegral . ord . T.index t . fromIntegral $ i) s k
      _ -> badConst
    ToChar -> case vs of
      [VInt i]
        | i < 0 || i > fromIntegral (ord (maxBound :: Char)) ->
            raise ToChar ["Value", prettyValue (VInt i), "is an invalid character code"]
        | otherwise ->
            return $ Out (VText . T.singleton . chr . fromIntegral $ i) s k
      _ -> badConst
    AppF ->
      let msg = "The operator '$' should only be a syntactic sugar and removed in elaboration:\n"
       in throwError . Fatal $ msg <> badConstMsg
 where
  installSelf ::
    (HasRobotStepState sig m, Has (Lift IO) sig m) =>
    Entity ->
    Bool ->
    m ()
  installSelf item viewingSelf = do
    -- Don't do anything if the robot already has the device.
    already <- use (installedDevices . to (`E.contains` item))
    unless already $ do
      installedDevices %= insert item
      robotInventory %= delete item

      -- Flag the UI for a redraw if we are currently showing our inventory
      when viewingSelf flagRedraw

  badConst :: HasRobotStepState sig m => m a
  badConst = throwError $ Fatal badConstMsg

  badConstMsg :: Text
  badConstMsg =
    T.unlines
      [ "Bad application of execConst:"
      , T.pack (show c)
      , T.pack (show (reverse vs))
      , prettyText (Out (VCApp c (reverse vs)) s k)
      ]

  finishCookingRecipe :: HasRobotStepState sig m => Recipe e -> [WorldUpdate Entity] -> [RobotUpdate] -> m CESK
  finishCookingRecipe r wf rf = do
    time <- use ticks
    let remTime = r ^. recipeTime
    return . (if remTime <= 1 then id else Waiting (remTime + time)) $
      Out VUnit s (FImmediate c wf rf : k)

  lookInDirection :: HasRobotStepState sig m => Direction -> m (Location, Maybe Entity)
  lookInDirection d = do
    loc <- use robotLocation
    orient <- use robotOrientation
    when (isCardinal d) $ hasCapabilityFor COrient (TDir d)
    let nextLoc = loc .+^ applyTurn d (orient ? zero)
    (nextLoc,) <$> entityAt nextLoc

  ensureEquipped :: HasRobotStepState sig m => Text -> m Entity
  ensureEquipped itemName = do
    inst <- use installedDevices
    listToMaybe (lookupByName itemName inst)
      `isJustOrFail` ["You don't have a", indefinite itemName, "equipped."]

  ensureItem :: HasRobotStepState sig m => Text -> Text -> m Entity
  ensureItem itemName action = do
    -- First, make sure we know about the entity.
    inv <- use robotInventory
    inst <- use installedDevices
    item <-
      asum (map (listToMaybe . lookupByName itemName) [inv, inst])
        `isJustOrFail` ["What is", indefinite itemName <> "?"]

    -- Next, check whether we have one.  If we don't, add a hint about
    -- 'create' in creative mode.
    creative <- use creativeMode
    let create l = l <> ["You can make one first with 'create \"" <> itemName <> "\"'." | creative]

    (E.lookup item inv > 0)
      `holdsOrFail` create ["You don't have", indefinite itemName, "to", action <> "."]

    return item

  -- Check the required devices and inventory for running the given
  -- command on a target robot.  This function is used in common by
  -- both 'Build' and 'Reprogram'.
  --
  -- It is given as inputs the parent robot inventory, the inventory
  -- and installed devices of the child (these will be empty in the
  -- case of 'Build'), and the command to be run (along with a few
  -- inputs to configure any error messages to be generated).
  --
  -- Throws an exception if it's not possible to set up the child
  -- robot with the things it needs to execute the given program.
  -- Otherwise, returns a pair consisting of the set of devices to be
  -- installed, and the inventory that should be transferred from
  -- parent to child.
  checkRequirements ::
    HasRobotStepState sig m =>
    Inventory ->
    Inventory ->
    Inventory ->
    Term ->
    Text ->
    IncapableFix ->
    m (Set Entity, Inventory)
  checkRequirements parentInventory childInventory childDevices cmd subject fixI = do
    currentContext <- use $ robotContext . defReqs
    em <- use entityMap
    creative <- use creativeMode
    let -- Note that _capCtx must be empty: at least at the
        -- moment, definitions are only allowed at the top level,
        -- so there can't be any inside the argument to build.
        -- (Though perhaps there is an argument that this ought to be
        -- relaxed specifically in the cases of 'Build' and 'Reprogram'.)
        -- See #349
        (R.Requirements (S.toList -> caps) (S.toList -> devNames) reqInvNames, _capCtx) = R.requirements currentContext cmd

    -- Check that all required device names exist (fail with
    -- an exception if not) and convert them to 'Entity' values.

    -- devs :: [Entity]
    devs <- forM devNames $ \devName ->
      E.lookupEntityName devName em `isJustOrFail` ["Unknown device required: " <> devName]

    -- Check that all required inventory entity names exist (fail with
    -- an exception if not) and convert them to 'Entity' values, with
    -- an associated count for each.

    -- reqElems :: [(Int, Entity)]
    reqElems <- forM (M.assocs reqInvNames) $ \(eName, n) ->
      (n,)
        <$> ( E.lookupEntityName eName em
                `isJustOrFail` ["Unknown entity required: " <> eName]
            )
    let reqInv :: Inventory
        reqInv = E.fromElems reqElems

    let -- List of possible devices per requirement.  For the
        -- requirements that step from a required capability, we
        -- remember the capability alongside the possible devices, to
        -- help with later error message generation.
        possibleDevices :: [(Maybe Capability, [Entity])]
        possibleDevices =
          map (Just &&& (`deviceForCap` em)) caps -- Possible devices for capabilities
            ++ map ((Nothing,) . (: [])) devs -- Outright required devices

        -- A device is OK if it is available in the inventory of the
        -- parent robot, or already installed in the child robot.
        deviceOK :: Entity -> Bool
        deviceOK d = parentInventory `E.contains` d || childDevices `E.contains` d

        -- Refine each list of possible devices into a set of
        -- available devices and a set of unavailable devices.
        -- There's a problem if some capability is required but no
        -- devices that provide it are available.  In that case we can
        -- use the second set of unavailable devices to print an
        -- appropriate error message.
        deviceSets :: [(Maybe Capability, (Set Entity, Set Entity))]
        deviceSets =
          map (second (Lens.over both S.fromList . L.partition deviceOK)) possibleDevices

        -- Format a set of suggested devices for use in an error message
        formatDevices :: Set Entity -> Text
        formatDevices = T.intercalate " or " . map (^. entityName) . S.toList

        -- -- Capabilities which are not provided by any device in the inventory,
        -- -- i.e. those capabilities for which the corresponding device set is empty.
        -- missingCaps = S.fromList [cap | (Just cap, ds) <- deviceSets, null ds]

        alreadyInstalled = S.fromList . map snd . E.elems $ childDevices

        -- Figure out what is missing from the required inventory
        missingChildInv = reqInv `E.difference` childInventory

    if creative
      then -- In creative mode, just return ALL the devices
        return (S.unions (map (S.fromList . snd) possibleDevices) `S.difference` alreadyInstalled, missingChildInv)
      else do
        -- check if robot has all devices to execute new command
<<<<<<< HEAD
        not (any (null . fst . snd) deviceSets)
          `holdsOrFail` ( singularSubjectVerb subject "do"
                            : "not have required devices, please"
                            : formatIncapableFix fixI <> ":"
                            : (("\n  - " <>) . formatDevices <$> filter (not . null) missingDevices)
=======
        all null missingDeviceSets
          `holdsOrFail` ( singularSubjectVerb subject "do"
                            : "not have required devices, please"
                            : formatIncapableFix fixI <> ":"
                            : (("\n  - " <>) . formatDevices <$> filter (not . null) missingDeviceSets)
>>>>>>> 2a430daf
                        )
        -- check that there are in fact devices to provide every required capability
        not (any null deviceSets) `holdsOr` Incapable fixI (R.Requirements missingCaps S.empty M.empty) cmd

        let minimalInstallSet = smallHittingSet (filter (S.null . S.intersection alreadyInstalled) (map snd deviceSets))

            -- Check that we have enough in our inventory to cover the
            -- required installs PLUS what's missing from the child
            -- inventory.

            -- What do we need?
            neededParentInv =
              missingChildInv
                `E.union` (fromList . S.toList $ minimalInstallSet)

            -- What are we missing?
            missingParentInv = neededParentInv `E.difference` parentInventory
            missingMap =
              M.fromList
                . filter ((> 0) . snd)
                . map (swap . second (^. entityName))
                . E.elems
                $ missingParentInv

        -- If we're missing anything, throw an error
        E.isEmpty missingParentInv
          `holdsOr` Incapable fixI (R.Requirements S.empty S.empty missingMap) cmd

        return (minimalInstallSet, missingChildInv)

  destroyIfNotBase :: HasRobotStepState sig m => Maybe GameplayAchievement -> m ()
  destroyIfNotBase mAch = do
    rid <- use robotID
    holdsOrFailWithAchievement
      (rid /= 0)
      ["You consider destroying your base, but decide not to do it after all."]
      mAch
    selfDestruct .= True

  -- Make sure nothing is in the way. Note that system robots implicitly ignore and base throws on failure.
  checkMoveAhead :: HasRobotStepState sig m => Location -> MoveFailure -> m ()
  checkMoveAhead nextLoc MoveFailure {..} = do
    me <- entityAt nextLoc
    systemRob <- use systemRobot
    case me of
      Nothing -> return ()
      Just e
        | systemRob -> return ()
        | otherwise -> do
            -- robots can not walk through walls
            when (e `hasProperty` Unwalkable) $
              case failIfBlocked of
                Destroy -> destroyIfNotBase Nothing
                ThrowExn -> throwError $ cmdExn c ["There is a", e ^. entityName, "in the way!"]
                IgnoreFail -> return ()

            -- robots drown if they walk over liquid without boat
            caps <- use robotCapabilities
            when (e `hasProperty` Liquid && CFloat `S.notMember` caps) $
              case failIfDrown of
                Destroy -> destroyIfNotBase Nothing
                ThrowExn -> throwError $ cmdExn c ["There is a dangerous liquid", e ^. entityName, "in the way!"]
                IgnoreFail -> return ()

  getRobotWithinTouch :: HasRobotStepState sig m => RID -> m Robot
  getRobotWithinTouch rid = do
    cid <- use robotID
    if cid == rid
      then get @Robot
      else do
        mother <- robotWithID rid
        other <- mother `isJustOrFail` ["There is no robot with ID", from (show rid) <> "."]
        -- Make sure it is either in the same location or we do not care
        omni <- (||) <$> use systemRobot <*> use creativeMode
        loc <- use robotLocation
        (omni || (other ^. robotLocation) `manhattan` loc <= 1)
          `holdsOrFail` ["The robot with ID", from (show rid), "is not close enough."]
        return other

  holdsOrFail :: (Has (Throw Exn) sig m) => Bool -> [Text] -> m ()
  holdsOrFail a ts = a `holdsOr` cmdExn c ts

  holdsOrFailWithAchievement :: (Has (Throw Exn) sig m) => Bool -> [Text] -> Maybe GameplayAchievement -> m ()
  holdsOrFailWithAchievement a ts mAch = case mAch of
    Nothing -> holdsOrFail a ts
    Just ach -> a `holdsOr` cmdExnWithAchievement c ts ach

  isJustOrFail :: (Has (Throw Exn) sig m) => Maybe a -> [Text] -> m a
  isJustOrFail a ts = a `isJustOr` cmdExn c ts

  returnEvalCmp = case vs of
    [v1, v2] -> (\b -> Out (VBool b) s k) <$> evalCmp c v1 v2
    _ -> badConst
  returnEvalArith = case vs of
    [VInt n1, VInt n2] -> (\r -> Out (VInt r) s k) <$> evalArith c n1 n2
    _ -> badConst

  -- Make sure the robot has the thing in its inventory
  hasInInventoryOrFail :: HasRobotStepState sig m => Text -> m Entity
  hasInInventoryOrFail eName = do
    inv <- use robotInventory
    e <-
      listToMaybe (lookupByName eName inv)
        `isJustOrFail` ["What is", indefinite eName <> "?"]
    let cmd = T.toLower . T.pack . show $ c
    (E.lookup e inv > 0)
      `holdsOrFail` ["You don't have", indefinite eName, "to", cmd <> "."]
    return e

  -- The code for grab and harvest is almost identical, hence factored
  -- out here.
  doGrab :: (HasRobotStepState sig m, Has (Lift IO) sig m) => GrabbingCmd -> m CESK
  doGrab cmd = do
    let verb = verbGrabbingCmd cmd
        verbed = verbedGrabbingCmd cmd

    -- Ensure there is an entity here.
    loc <- use robotLocation
    e <-
      entityAt loc
        >>= (`isJustOrFail` ["There is nothing here to", verb <> "."])

    -- Ensure it can be picked up.
    omni <- (||) <$> use systemRobot <*> use creativeMode
    (omni || e `hasProperty` Portable)
      `holdsOrFail` ["The", e ^. entityName, "here can't be", verbed <> "."]

    -- Remove the entity from the world.
    updateEntityAt loc (const Nothing)
    flagRedraw

    -- Immediately regenerate entities with 'infinite' property.
    when (e `hasProperty` Infinite) $
      updateEntityAt loc (const (Just e))

    -- Possibly regrow the entity, if it is growable and the 'harvest'
    -- command was used.
    when ((e `hasProperty` Growable) && cmd == Harvest') $ do
      let GrowthTime (minT, maxT) = (e ^. entityGrowth) ? defaultGrowthTime

      createdAt <- getNow

      -- Grow a new entity from a seed.
      addSeedBot e (minT, maxT) loc createdAt

    -- Add the picked up item to the robot's inventory.  If the
    -- entity yields something different, add that instead.
    let yieldName = e ^. entityYields
    e' <- case yieldName of
      Nothing -> return e
      Just n -> fromMaybe e <$> uses entityMap (lookupEntityName n)

    robotInventory %= insert e'
    updateDiscoveredEntities e'

    -- Return the name of the item obtained.
    return $ Out (VText (e' ^. entityName)) s k

------------------------------------------------------------
-- Some utility functions
------------------------------------------------------------

-- | How to handle failure, for example when moving to blocked location
data RobotFailure = ThrowExn | Destroy | IgnoreFail

-- | How to handle failure when moving/teleporting to a location.
data MoveFailure = MoveFailure
  { failIfBlocked :: RobotFailure
  , failIfDrown :: RobotFailure
  }

data GrabbingCmd = Grab' | Harvest' | Swap' deriving (Eq, Show)

verbGrabbingCmd :: GrabbingCmd -> Text
verbGrabbingCmd = \case
  Harvest' -> "harvest"
  Grab' -> "grab"
  Swap' -> "swap"

verbedGrabbingCmd :: GrabbingCmd -> Text
verbedGrabbingCmd = \case
  Harvest' -> "harvested"
  Grab' -> "grabbed"
  Swap' -> "swapped"

-- | Give some entities from a parent robot (the robot represented by
--   the ambient @State Robot@ effect) to a child robot (represented
--   by the given 'RID') as part of a 'Build' or 'Reprogram' command.
--   The first 'Inventory' is devices to be installed, and the second
--   is entities to be transferred.
--
--   In classic mode, the entities will be /transferred/ (that is,
--   removed from the parent robot's inventory); in creative mode, the
--   entities will be copied/created, that is, no entities will be
--   removed from the parent robot.
provisionChild ::
  (HasRobotStepState sig m) =>
  RID ->
  Inventory ->
  Inventory ->
  m ()
provisionChild childID toInstall toGive = do
  -- Install and give devices to child
  robotMap . ix childID . installedDevices %= E.union toInstall
  robotMap . ix childID . robotInventory %= E.union toGive

  -- Delete all items from parent in classic mode
  creative <- use creativeMode
  unless creative $
    robotInventory %= (`E.difference` (toInstall `E.union` toGive))

-- | Update the location of a robot, and simultaneously update the
--   'robotsByLocation' map, so we can always look up robots by
--   location.  This should be the /only/ way to update the location
--   of a robot.
updateRobotLocation ::
  (HasRobotStepState sig m) =>
  Location ->
  Location ->
  m ()
updateRobotLocation oldLoc newLoc
  | oldLoc == newLoc = return ()
  | otherwise = do
      rid <- use robotID
      robotsByLocation . at oldLoc %= deleteOne rid
      robotsByLocation . at newLoc . non Empty %= IS.insert rid
      modify (unsafeSetRobotLocation newLoc)
      flagRedraw
 where
  -- Make sure empty sets don't hang around in the
  -- robotsByLocation map.  We don't want a key with an
  -- empty set at every location any robot has ever
  -- visited!
  deleteOne _ Nothing = Nothing
  deleteOne x (Just s)
    | IS.null s' = Nothing
    | otherwise = Just s'
   where
    s' = IS.delete x s

-- | Execute a stateful action on a target robot --- whether the
--   current one or another.
onTarget ::
  HasRobotStepState sig m =>
  RID ->
  (forall sig' m'. (HasRobotStepState sig' m') => m' ()) ->
  m ()
onTarget rid act = do
  myID <- use robotID
  case myID == rid of
    True -> act
    False -> do
      mtgt <- use (robotMap . at rid)
      case mtgt of
        Nothing -> return ()
        Just tgt -> do
          tgt' <- execState @Robot tgt act
          if tgt' ^. selfDestruct
            then deleteRobot rid
            else robotMap . ix rid .= tgt'

------------------------------------------------------------
-- Comparison
------------------------------------------------------------

-- | Evaluate the application of a comparison operator.  Returns
--   @Nothing@ if the application does not make sense.
evalCmp :: Has (Throw Exn) sig m => Const -> Value -> Value -> m Bool
evalCmp c v1 v2 = decideCmp c $ compareValues v1 v2
 where
  decideCmp = \case
    Eq -> fmap (== EQ)
    Neq -> fmap (/= EQ)
    Lt -> fmap (== LT)
    Gt -> fmap (== GT)
    Leq -> fmap (/= GT)
    Geq -> fmap (/= LT)
    _ -> const $ throwError $ Fatal $ T.append "evalCmp called on bad constant " (from (show c))

-- | Compare two values, returning an 'Ordering' if they can be
--   compared, or @Nothing@ if they cannot.
compareValues :: Has (Throw Exn) sig m => Value -> Value -> m Ordering
compareValues v1 = case v1 of
  VUnit -> \case VUnit -> return EQ; v2 -> incompatCmp VUnit v2
  VInt n1 -> \case VInt n2 -> return (compare n1 n2); v2 -> incompatCmp v1 v2
  VText t1 -> \case VText t2 -> return (compare t1 t2); v2 -> incompatCmp v1 v2
  VDir d1 -> \case VDir d2 -> return (compare d1 d2); v2 -> incompatCmp v1 v2
  VBool b1 -> \case VBool b2 -> return (compare b1 b2); v2 -> incompatCmp v1 v2
  VRobot r1 -> \case VRobot r2 -> return (compare r1 r2); v2 -> incompatCmp v1 v2
  VInj s1 v1' -> \case
    VInj s2 v2' ->
      case compare s1 s2 of
        EQ -> compareValues v1' v2'
        o -> return o
    v2 -> incompatCmp v1 v2
  VPair v11 v12 -> \case
    VPair v21 v22 ->
      (<>) <$> compareValues v11 v21 <*> compareValues v12 v22
    v2 -> incompatCmp v1 v2
  VClo {} -> incomparable v1
  VCApp {} -> incomparable v1
  VDef {} -> incomparable v1
  VResult {} -> incomparable v1
  VBind {} -> incomparable v1
  VDelay {} -> incomparable v1
  VRef {} -> incomparable v1

-- | Values with different types were compared; this should not be
--   possible since the type system should catch it.
incompatCmp :: Has (Throw Exn) sig m => Value -> Value -> m a
incompatCmp v1 v2 =
  throwError $
    Fatal $
      T.unwords ["Incompatible comparison of ", prettyValue v1, "and", prettyValue v2]

-- | Values were compared of a type which cannot be compared
--   (e.g. functions, etc.).
incomparable :: Has (Throw Exn) sig m => Value -> Value -> m a
incomparable v1 v2 =
  throwError $
    cmdExn
      Lt
      ["Comparison is undefined for ", prettyValue v1, "and", prettyValue v2]

------------------------------------------------------------
-- Arithmetic
------------------------------------------------------------

-- | Evaluate the application of an arithmetic operator, returning
--   an exception in the case of a failing operation, or in case we
--   incorrectly use it on a bad 'Const' in the library.
evalArith :: Has (Throw Exn) sig m => Const -> Integer -> Integer -> m Integer
evalArith = \case
  Add -> ok (+)
  Sub -> ok (-)
  Mul -> ok (*)
  Div -> safeDiv
  Exp -> safeExp
  c -> \_ _ -> throwError $ Fatal $ T.append "evalArith called on bad constant " (from (show c))
 where
  ok f x y = return $ f x y

-- | Perform an integer division, but return @Nothing@ for division by
--   zero.
safeDiv :: Has (Throw Exn) sig m => Integer -> Integer -> m Integer
safeDiv _ 0 = throwError $ cmdExn Div $ pure "Division by zero"
safeDiv a b = return $ a `div` b

-- | Perform exponentiation, but return @Nothing@ if the power is negative.
safeExp :: Has (Throw Exn) sig m => Integer -> Integer -> m Integer
safeExp a b
  | b < 0 = throwError $ cmdExn Exp $ pure "Negative exponent"
  | otherwise = return $ a ^ b

------------------------------------------------------------
-- Updating discovered entities, recipes, and commands
------------------------------------------------------------

-- | Update the global list of discovered entities, and check for new recipes.
updateDiscoveredEntities :: (HasRobotStepState sig m) => Entity -> m ()
updateDiscoveredEntities e = do
  allDiscovered <- use allDiscoveredEntities
  if E.contains0plus e allDiscovered
    then pure ()
    else do
      let newAllDiscovered = E.insertCount 1 e allDiscovered
      updateAvailableRecipes (newAllDiscovered, newAllDiscovered) e
      updateAvailableCommands e
      allDiscoveredEntities .= newAllDiscovered

-- | Update the availableRecipes list.
-- This implementation is not efficient:
-- * Every time we discover a new entity, we iterate through the entire list of recipes to see which ones we can make.
--   Trying to do something more clever seems like it would definitely be a case of premature optimization.
--   One doesn't discover new entities all that often.
-- * For each usable recipe, we do a linear search through the list of known recipes to see if we already know it.
--   This is a little more troubling, since it's quadratic in the number of recipes.
--   But it probably doesn't really make that much difference until we get up to thousands of recipes.
updateAvailableRecipes :: Has (State GameState) sig m => (Inventory, Inventory) -> Entity -> m ()
updateAvailableRecipes invs e = do
  allInRecipes <- use recipesIn
  let entityRecipes = recipesFor allInRecipes e
      usableRecipes = filter (knowsIngredientsFor invs) entityRecipes
  knownRecipes <- use (availableRecipes . notificationsContent)
  let newRecipes = filter (`notElem` knownRecipes) usableRecipes
      newCount = length newRecipes
  availableRecipes %= mappend (Notifications newCount newRecipes)
  updateAvailableCommands e

updateAvailableCommands :: Has (State GameState) sig m => Entity -> m ()
updateAvailableCommands e = do
  let newCaps = e ^. entityCapabilities
      keepConsts = \case
        Just cap -> cap `S.member` newCaps
        Nothing -> False
      entityConsts = filter (keepConsts . constCaps) allConst
  knownCommands <- use (availableCommands . notificationsContent)
  let newCommands = filter (`notElem` knownCommands) entityConsts
      newCount = length newCommands
  availableCommands %= mappend (Notifications newCount newCommands)<|MERGE_RESOLUTION|>--- conflicted
+++ resolved
@@ -1775,19 +1775,11 @@
         return (S.unions (map (S.fromList . snd) possibleDevices) `S.difference` alreadyInstalled, missingChildInv)
       else do
         -- check if robot has all devices to execute new command
-<<<<<<< HEAD
         not (any (null . fst . snd) deviceSets)
           `holdsOrFail` ( singularSubjectVerb subject "do"
                             : "not have required devices, please"
                             : formatIncapableFix fixI <> ":"
                             : (("\n  - " <>) . formatDevices <$> filter (not . null) missingDevices)
-=======
-        all null missingDeviceSets
-          `holdsOrFail` ( singularSubjectVerb subject "do"
-                            : "not have required devices, please"
-                            : formatIncapableFix fixI <> ":"
-                            : (("\n  - " <>) . formatDevices <$> filter (not . null) missingDeviceSets)
->>>>>>> 2a430daf
                         )
         -- check that there are in fact devices to provide every required capability
         not (any null deviceSets) `holdsOr` Incapable fixI (R.Requirements missingCaps S.empty M.empty) cmd

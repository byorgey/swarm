--- conflicted
+++ resolved
@@ -114,12 +114,9 @@
   SBind mlv s1@(Syntax' _ _ lty) s2 -> (mlv >>= d . flip locVarToSyntax' (getInnerType lty)) <|> d s1 <|> d s2
   SPair s1 s2 -> d s1 <|> d s2
   SDelay _ s -> d s
-<<<<<<< HEAD
   SRcd m -> asum . map d . catMaybes . M.elems $ m
   SProj s1 _ -> d s1
-=======
   SAnnotate s _ -> d s
->>>>>>> bde44b4a
   -- atoms - return their position and end recursion
   TUnit -> Nothing
   TConst {} -> Nothing
@@ -186,16 +183,13 @@
   TText {} -> literal "A text literal."
   TBool {} -> literal "A boolean literal."
   TVar v -> pure $ typeSignature v ty ""
-<<<<<<< HEAD
   SRcd {} -> literal "A record literal."
   SProj {} -> literal "A record projection."
-=======
   -- type ascription
   SAnnotate lhs typeAnn ->
     Node
       (typeSignature "_" typeAnn "A type ascription for")
       [explain lhs]
->>>>>>> bde44b4a
   -- special forms (function application will show for `$`, but really should be rare)
   SApp {} -> explainFunction trm
   TRequireDevice {} -> pure "Require a specific device to be equipped."

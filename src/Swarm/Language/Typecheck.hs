--- conflicted
+++ resolved
@@ -20,10 +20,7 @@
 
   -- * Type provenance
   Source (..),
-<<<<<<< HEAD
   withSource,
-=======
->>>>>>> 94588efc
   Join,
   getJoin,
 
@@ -117,15 +114,12 @@
     Actual
   deriving (Show, Eq, Ord, Bounded, Enum)
 
-<<<<<<< HEAD
 -- | Generic eliminator for 'Source'.  Choose the first argument if
 --   the 'Source' is 'Expected', and the second argument if 'Actual'.
 withSource :: Source -> a -> a -> a
 withSource Expected e _ = e
 withSource Actual _ a = a
 
-=======
->>>>>>> 94588efc
 -- | A value along with its source (expected vs actual).
 type Sourced a = (Source, a)
 
@@ -640,11 +634,7 @@
     -- functions such as 'if'.  Without this call to 'applyBindings',
     -- type mismatches between the branches of an 'if' tend to get
     -- caught in the unifier, resulting in vague "can't unify"
-<<<<<<< HEAD
-    -- messages (for example, "if true then {3} {move}" yields "can't
-=======
     -- messages (for example, "if true {3} {move}" yields "can't
->>>>>>> 94588efc
     -- unify int and cmd unit").  With this 'applyBindings' call, we
     -- get more specific errors about how the second branch was
     -- expected to have the same type as the first (e.g. "expected

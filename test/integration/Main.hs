--- conflicted
+++ resolved
@@ -183,11 +183,8 @@
         , testSolution Default "Testing/479-atomic-race"
         , testSolution (Sec 5) "Testing/479-atomic"
         , testSolution Default "Testing/555-teleport-location"
-<<<<<<< HEAD
-=======
         , expectFailBecause "Awaiting fix (#540)" $
             testSolution (Sec 10) "Testing/562-lodestone"
->>>>>>> 42f16251
         , testSolution Default "Testing/378-objectives"
         ]
     ]

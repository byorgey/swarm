{-# LANGUAGE LambdaCase #-}
{-# LANGUAGE OverloadedStrings #-}
{-# LANGUAGE TypeApplications #-}
{-# LANGUAGE ViewPatterns #-}

-- |
-- SPDX-License-Identifier: BSD-3-Clause
--
-- Swarm integration tests
module Main where

<<<<<<< HEAD
import Control.Lens (Ixed (ix), to, use, view, (&), (.~), (<>~), (^.), (^..), (^?!))
import Control.Monad (forM_, unless, when)
=======
import Control.Carrier.Lift (runM)
import Control.Carrier.Throw.Either (runThrow)
import Control.Lens (Ixed (ix), to, use, view, (&), (.~), (<&>), (<>~), (^.), (^..), (^?!))
import Control.Monad (filterM, forM_, unless, when)
>>>>>>> 8aea6a24
import Control.Monad.State (StateT (runStateT), gets)
import Data.Char (isSpace)
import Data.Containers.ListUtils (nubOrd)
import Data.Foldable (Foldable (toList), find)
import Data.IntSet qualified as IS
import Data.List (partition)
import Data.Map qualified as M
import Data.Maybe (isJust)
import Data.Sequence (Seq)
import Data.Text (Text)
import Data.Text qualified as T
import Data.Text.IO qualified as T
import Data.Yaml (ParseException, prettyPrintParseException)
import Swarm.Doc.Gen (EditorType (..))
import Swarm.Doc.Gen qualified as DocGen
import Swarm.Game.CESK (emptyStore, getTickNumber, initMachine)
import Swarm.Game.Entity (EntityMap, lookupByName)
import Swarm.Game.Failure (SystemFailure)
import Swarm.Game.Robot (LogEntry, defReqs, equippedDevices, leText, machine, robotContext, robotLog, waitingUntil)
import Swarm.Game.Scenario (Scenario)
import Swarm.Game.State (
  GameState,
  WinCondition (WinConditions),
  WinStatus (Won),
  activeRobots,
  baseRobot,
  messageQueue,
  robotMap,
  ticks,
  waitingRobots,
  winCondition,
  winSolution,
 )
import Swarm.Game.Step (gameTick)
import Swarm.Game.World.Typecheck (WExpMap)
import Swarm.Language.Context qualified as Ctx
import Swarm.Language.Pipeline (ProcessedTerm (..), processTerm)
<<<<<<< HEAD
import Swarm.TUI.Model (RuntimeState, defaultAppOpts, gameState, userScenario, worlds)
=======
import Swarm.Language.Pretty (prettyString)
import Swarm.TUI.Model (RuntimeState, defaultAppOpts, gameState, stdEntityMap, userScenario)
>>>>>>> 8aea6a24
import Swarm.TUI.Model.StateUpdate (constructAppState, initPersistentState)
import Swarm.TUI.Model.UI (UIState)
import Swarm.Util (acquireAllWithExt)
import Swarm.Util.Yaml (decodeFileEitherE)
import System.FilePath.Posix (splitDirectories)
import System.Timeout (timeout)
import Test.Tasty (TestTree, defaultMain, testGroup)
import Test.Tasty.HUnit (Assertion, assertBool, assertFailure, testCase)
import Witch (into)

isUnparseableTest :: (FilePath, String) -> Bool
isUnparseableTest (fp, _) = "_Validation" `elem` splitDirectories fp

main :: IO ()
main = do
  examplePaths <- acquireAllWithExt "example" "sw"
  scenarioPaths <- acquireAllWithExt "data/scenarios" "yaml"
  let (unparseableScenarios, parseableScenarios) = partition isUnparseableTest scenarioPaths
<<<<<<< HEAD
  scenarioPrograms <- acquireAllWithExt "data/scenarios" "sw"
  entities <- loadEntities
  (rs, ui) <- do
    out <- runExceptT $ initPersistentState defaultAppOpts
    case out of
      Left x -> assertFailure $ unwords ["Failure in initPersistentState:", T.unpack x]
      Right res -> return res
  case entities of
    Left t -> fail $ "Couldn't load entities: " <> into @String t
    Right em -> do
      defaultMain $
        testGroup
          "Tests"
          [ exampleTests examplePaths
          , exampleTests scenarioPrograms
          , scenarioParseTests em (rs ^. worlds) parseableScenarios
          , scenarioParseInvalidTests em (rs ^. worlds) unparseableScenarios
          , testScenarioSolutions rs ui
          , testEditorFiles
          ]
=======
  scenarioPrograms <- acquire "data/scenarios" "sw"
  ci <- any (("CI" ==) . fst) <$> getEnvironment
  (rs, ui) <- do
    out <- runM . runThrow @SystemFailure $ initPersistentState defaultAppOpts
    either (assertFailure . prettyString) return out
  let em = rs ^. stdEntityMap
  defaultMain $
    testGroup
      "Tests"
      [ exampleTests examplePaths
      , exampleTests scenarioPrograms
      , scenarioParseTests em parseableScenarios
      , scenarioParseInvalidTests em unparseableScenarios
      , testScenarioSolution rs ui ci em
      , testEditorFiles
      ]
>>>>>>> 8aea6a24

exampleTests :: [(FilePath, String)] -> TestTree
exampleTests inputs = testGroup "Test example" (map exampleTest inputs)

exampleTest :: (FilePath, String) -> TestTree
exampleTest (path, fileContent) =
  testCase ("processTerm for contents of " ++ show path) $ do
    either (assertFailure . into @String) (const . return $ ()) value
 where
  value = processTerm $ into @Text fileContent

scenarioParseTests :: EntityMap -> WExpMap -> [(FilePath, String)] -> TestTree
scenarioParseTests em wexpMap inputs =
  testGroup
    "Test scenarios parse"
    (map (scenarioTest Parsed em wexpMap) inputs)

scenarioParseInvalidTests :: EntityMap -> WExpMap -> [(FilePath, String)] -> TestTree
scenarioParseInvalidTests em wexpMap inputs =
  testGroup
    "Test invalid scenarios fail to parse"
    (map (scenarioTest Failed em wexpMap) inputs)

data ParseResult = Parsed | Failed

scenarioTest :: ParseResult -> EntityMap -> WExpMap -> (FilePath, String) -> TestTree
scenarioTest expRes em wexpMap (path, _) =
  testCase ("parse scenario " ++ show path) (getScenario expRes em wexpMap path)

getScenario :: ParseResult -> EntityMap -> WExpMap -> FilePath -> IO ()
getScenario expRes em wexpMap p = do
  res <- decodeFileEitherE (em, wexpMap) p :: IO (Either ParseException Scenario)
  case expRes of
    Parsed -> case res of
      Left err -> assertFailure (prettyPrintParseException err)
      Right _s -> return ()
    Failed -> case res of
      Left _err -> return ()
      Right _s -> assertFailure "Unexpectedly parsed invalid scenario!"

data Time
  = -- | One second should be enough to run most programs.
    Default
  | -- | You can specify more seconds if you need to.
    Sec Int
  | -- | If you absolutely have to, you can ignore timeout.
    None

time :: Time -> Int
time = \case
  Default -> 1 * sec
  Sec s -> s * sec
  None -> -1
 where
  sec :: Int
  sec = 10 ^ (6 :: Int)

data ShouldCheckBadErrors = CheckForBadErrors | AllowBadErrors deriving (Eq, Show)

testScenarioSolutions :: RuntimeState -> UIState -> TestTree
testScenarioSolutions rs ui =
  testGroup
    "Test scenario solutions"
    [ testGroup
        "Tutorial"
        [ testTutorialSolution Default "Tutorials/backstory"
        , testTutorialSolution (Sec 3) "Tutorials/move"
        , testTutorialSolution Default "Tutorials/craft"
        , testTutorialSolution Default "Tutorials/grab"
        , testTutorialSolution Default "Tutorials/place"
        , testTutorialSolution Default "Tutorials/types"
        , testTutorialSolution Default "Tutorials/type-errors"
        , testTutorialSolution Default "Tutorials/equip"
        , testTutorialSolution Default "Tutorials/build"
        , testTutorialSolution Default "Tutorials/bind2"
        , testTutorialSolution' Default "Tutorials/crash" CheckForBadErrors $ \g -> do
            let robots = toList $ g ^. robotMap
            let hints = any (T.isInfixOf "you will win" . view leText) . toList . view robotLog
            let win = isJust $ find hints robots
            assertBool "Could not find a robot with winning instructions!" win
        , testTutorialSolution Default "Tutorials/scan"
        , testTutorialSolution Default "Tutorials/give"
        , testTutorialSolution Default "Tutorials/def"
        , testTutorialSolution Default "Tutorials/lambda"
        , testTutorialSolution Default "Tutorials/require"
        , testTutorialSolution (Sec 3) "Tutorials/requireinv"
        , testTutorialSolution Default "Tutorials/conditionals"
        , testTutorialSolution (Sec 5) "Tutorials/farming"
        ]
    , testGroup
        "Challenges"
        [ testSolution Default "Challenges/chess_horse"
        , testSolution Default "Challenges/teleport"
        , testSolution Default "Challenges/maypole"
        , testSolution (Sec 5) "Challenges/2048"
        , testSolution (Sec 3) "Challenges/word-search"
        , testSolution (Sec 5) "Challenges/bridge-building"
        , testSolution (Sec 3) "Challenges/ice-cream"
        , testSolution (Sec 3) "Challenges/arbitrage"
        , testSolution (Sec 5) "Challenges/gopher"
        , testSolution (Sec 5) "Challenges/hackman"
        , testSolution (Sec 5) "Challenges/blender"
        , testSolution (Sec 10) "Challenges/hanoi"
        , testSolution (Sec 3) "Challenges/lights-out"
        , testSolution (Sec 10) "Challenges/Sliding Puzzles/3x3"
        , testSolution Default "Challenges/friend"
        , testGroup
            "Mazes"
            [ testSolution Default "Challenges/Mazes/easy_cave_maze"
            , testSolution Default "Challenges/Mazes/easy_spiral_maze"
            , testSolution Default "Challenges/Mazes/invisible_maze"
            , testSolution Default "Challenges/Mazes/loopy_maze"
            ]
        , testGroup
            "Ranching"
            [ testSolution Default "Challenges/Ranching/capture"
            , testSolution (Sec 5) "Challenges/Ranching/powerset"
            , testSolution (Sec 30) "Challenges/Ranching/gated-paddock"
            ]
        , testGroup
            "Sokoban"
            [ testSolution Default "Challenges/Sokoban/foresight.yaml"
            , testSolution Default "Challenges/Sokoban/Gadgets/no-reverse.yaml"
            , testSolution Default "Challenges/Sokoban/Gadgets/one-way.yaml"
            , testSolution Default "Challenges/Sokoban/Simple/trapdoor.yaml"
            ]
        , testGroup
            "Mechanics"
            [ testSolution Default "Mechanics/active-trapdoor.yaml"
            ]
        ]
    , testGroup
        "Regression tests"
        [ testSolution Default "Testing/394-build-drill"
        , testSolution Default "Testing/373-drill"
        , testSolution Default "Testing/428-drowning-destroy"
        , testSolution' Default "Testing/475-wait-one" CheckForBadErrors $ \g -> do
            let t = g ^. ticks
                r1Waits = g ^?! robotMap . ix 1 . to waitingUntil
                active = IS.member 1 $ g ^. activeRobots
                waiting = elem 1 . concat . M.elems $ g ^. waitingRobots
            assertBool "The game should only take two ticks" $ getTickNumber t == 2
            assertBool "Robot 1 should have waiting machine" $ isJust r1Waits
            assertBool "Robot 1 should be still active" active
            assertBool "Robot 1 should not be in waiting set" $ not waiting
        , testSolution Default "Testing/490-harvest"
        , testSolution Default "Testing/504-teleport-self"
        , testSolution Default "Testing/508-capability-subset"
        , testGroup
            "Possession criteria (#858)"
            [ testSolution Default "Testing/858-inventory/858-possession-objective"
            , testSolution Default "Testing/858-inventory/858-counting-objective"
            , testSolution Default "Testing/858-inventory/858-nonpossession-objective"
            ]
        , testGroup
            "Require (#201)"
            [ testSolution Default "Testing/201-require/201-require-device"
            , testSolution Default "Testing/201-require/201-require-device-creative"
            , testSolution Default "Testing/201-require/201-require-device-creative1"
            , testSolution Default "Testing/201-require/201-require-entities"
            , testSolution Default "Testing/201-require/201-require-entities-def"
            , testSolution Default "Testing/201-require/533-reprogram-simple"
            , testSolution Default "Testing/201-require/533-reprogram"
            ]
        , testSolution Default "Testing/479-atomic-race"
        , testSolution (Sec 5) "Testing/479-atomic"
        , testSolution Default "Testing/555-teleport-location"
        , testSolution Default "Testing/562-lodestone"
        , testSolution Default "Testing/378-objectives"
        , testSolution Default "Testing/684-swap"
        , testSolution Default "Testing/699-movement-fail/699-move-blocked"
        , testSolution Default "Testing/699-movement-fail/699-move-liquid"
        , testSolution Default "Testing/699-movement-fail/699-teleport-blocked"
        , testSolution Default "Testing/710-multi-robot"
        , testSolution Default "Testing/920-meet"
        , testSolution Default "Testing/955-heading"
        , testSolution' Default "Testing/397-wrong-missing" CheckForBadErrors $ \g -> do
            let msgs =
                  (g ^. messageQueue . to seqToTexts)
                    <> (g ^.. robotMap . traverse . robotLog . to seqToTexts . traverse)

            assertBool "Should be some messages" (not (null msgs))
            assertBool "Error messages should not mention treads" $
              not (any ("treads" `T.isInfixOf`) msgs)
            assertBool "Error message should mention GPS receiver" $
              any ("GPS receiver" `T.isInfixOf`) msgs
        , testSolution Default "Testing/961-custom-capabilities"
        , testSolution Default "Testing/956-GPS"
        , testSolution Default "Testing/958-isempty"
        , testSolution Default "Testing/1007-use-command"
        , testSolution Default "Testing/1024-sand"
        , testSolution Default "Testing/1140-detect-command"
        , testSolution Default "Testing/1157-drill-return-value"
        , testSolution Default "Testing/1171-sniff-command"
        , testSolution Default "Testing/1171-chirp-command"
        , testSolution Default "Testing/1171-resonate-command"
        , testSolution Default "Testing/1207-scout-command"
        , testSolution Default "Testing/1218-stride-command"
        , testSolution Default "Testing/1234-push-command"
        , testSolution Default "Testing/1256-halt-command"
        , testSolution Default "Testing/1295-density-command"
        , testSolution Default "Testing/1356-portals/portals-flip-and-rotate"
        , testSolution Default "Testing/144-subworlds/basic-subworld"
        , testSolution Default "Testing/144-subworlds/subworld-mapped-robots"
        , testSolution Default "Testing/144-subworlds/subworld-located-robots"
        , testSolution Default "Testing/1379-single-world-portal-reorientation"
        , testSolution Default "Testing/1399-backup-command"
        ]
    ]
 where
  -- expectFailIf :: Bool -> String -> TestTree -> TestTree
  -- expectFailIf b = if b then expectFailBecause else (\_ x -> x)

  testSolution :: Time -> FilePath -> TestTree
  testSolution s p = testSolution' s p CheckForBadErrors (const $ pure ())

  testSolution' :: Time -> FilePath -> ShouldCheckBadErrors -> (GameState -> Assertion) -> TestTree
  testSolution' s p shouldCheckBadErrors verify = testCase p $ do
    out <- runM . runThrow @SystemFailure $ constructAppState rs ui $ defaultAppOpts {userScenario = Just p}
    case out of
      Left err -> assertFailure $ prettyString err
      Right (view gameState -> gs) -> case gs ^. winSolution of
        Nothing -> assertFailure "No solution to test!"
        Just sol@(ProcessedTerm _ _ reqCtx) -> do
          let gs' =
                gs
                  -- See #827 for an explanation of why it's important to add to
                  -- the robotContext defReqs here (and also why this will,
                  -- hopefully, eventually, go away).
                  & baseRobot . robotContext . defReqs <>~ reqCtx
                  & baseRobot . machine .~ initMachine sol Ctx.empty emptyStore
          m <- timeout (time s) (snd <$> runStateT playUntilWin gs')
          case m of
            Nothing -> assertFailure "Timed out - this likely means that the solution did not work."
            Just g -> do
              -- When debugging, try logging all robot messages.
              -- printAllLogs
              when (shouldCheckBadErrors == CheckForBadErrors) $ noBadErrors g
              verify g

  tutorialHasLog :: GameState -> Assertion
  tutorialHasLog gs =
    let baseDevs = gs ^?! baseRobot . equippedDevices
     in assertBool "Base should have a logger installed!" (not . null $ lookupByName "logger" baseDevs)

  testTutorialSolution t f = testSolution' t f CheckForBadErrors tutorialHasLog
  testTutorialSolution' t f s v = testSolution' t f s $ \g -> tutorialHasLog g >> v g

  playUntilWin :: StateT GameState IO ()
  playUntilWin = do
    w <- use winCondition
    b <- gets badErrorsInLogs
    when (null b) $ case w of
      WinConditions (Won _) _ -> return ()
      _ -> gameTick >> playUntilWin

noBadErrors :: GameState -> Assertion
noBadErrors g = do
  let bad = badErrorsInLogs g
  unless (null bad) (assertFailure . T.unpack . T.unlines . take 5 $ nubOrd bad)

badErrorsInLogs :: GameState -> [Text]
badErrorsInLogs g =
  concatMap
    (\r -> filter isBad (seqToTexts $ r ^. robotLog))
    (g ^. robotMap)
    <> filter isBad (seqToTexts $ g ^. messageQueue)
 where
  isBad m = "Fatal error:" `T.isInfixOf` m || "swarm/issues" `T.isInfixOf` m

seqToTexts :: Seq LogEntry -> [Text]
seqToTexts = map (view leText) . toList

printAllLogs :: GameState -> IO ()
printAllLogs g =
  mapM_
    (\r -> forM_ (r ^. robotLog) (putStrLn . T.unpack . view leText))
    (g ^. robotMap)

-- | Test that editor files are up-to-date.
testEditorFiles :: TestTree
testEditorFiles =
  testGroup
    "editors"
    [ testGroup
        "VS Code"
        [ testTextInVSCode "operators" (const DocGen.operatorNames)
        , testTextInVSCode "builtin" DocGen.builtinFunctionList
        , testTextInVSCode "commands" DocGen.keywordsCommands
        , testTextInVSCode "directions" DocGen.keywordsDirections
        ]
    , testGroup
        "Emacs"
        [ testTextInEmacs "builtin" DocGen.builtinFunctionList
        , testTextInEmacs "commands" DocGen.keywordsCommands
        , testTextInEmacs "directions" DocGen.keywordsDirections
        ]
    ]
 where
  testTextInVSCode name tf = testTextInFile False name (tf VSCode) "editors/vscode/syntaxes/swarm.tmLanguage.json"
  testTextInEmacs name tf = testTextInFile True name (tf Emacs) "editors/emacs/swarm-mode.el"
  testTextInFile :: Bool -> String -> Text -> FilePath -> TestTree
  testTextInFile whitespace name t fp = testCase name $ do
    let removeLW' = T.unlines . map (T.dropWhile isSpace) . T.lines
        removeLW = if whitespace then removeLW' else id
    f <- T.readFile fp
    assertBool
      ( "EDITOR FILE IS NOT UP TO DATE!\n"
          <> "I could not find the text:\n"
          <> T.unpack t
          <> "\nin file "
          <> fp
      )
      (removeLW t `T.isInfixOf` removeLW f)<|MERGE_RESOLUTION|>--- conflicted
+++ resolved
@@ -9,15 +9,10 @@
 -- Swarm integration tests
 module Main where
 
-<<<<<<< HEAD
-import Control.Lens (Ixed (ix), to, use, view, (&), (.~), (<>~), (^.), (^..), (^?!))
-import Control.Monad (forM_, unless, when)
-=======
 import Control.Carrier.Lift (runM)
 import Control.Carrier.Throw.Either (runThrow)
 import Control.Lens (Ixed (ix), to, use, view, (&), (.~), (<&>), (<>~), (^.), (^..), (^?!))
 import Control.Monad (filterM, forM_, unless, when)
->>>>>>> 8aea6a24
 import Control.Monad.State (StateT (runStateT), gets)
 import Data.Char (isSpace)
 import Data.Containers.ListUtils (nubOrd)
@@ -55,12 +50,8 @@
 import Swarm.Game.World.Typecheck (WExpMap)
 import Swarm.Language.Context qualified as Ctx
 import Swarm.Language.Pipeline (ProcessedTerm (..), processTerm)
-<<<<<<< HEAD
-import Swarm.TUI.Model (RuntimeState, defaultAppOpts, gameState, userScenario, worlds)
-=======
 import Swarm.Language.Pretty (prettyString)
-import Swarm.TUI.Model (RuntimeState, defaultAppOpts, gameState, stdEntityMap, userScenario)
->>>>>>> 8aea6a24
+import Swarm.TUI.Model (RuntimeState, defaultAppOpts, gameState, stdEntityMap, userScenario, worlds)
 import Swarm.TUI.Model.StateUpdate (constructAppState, initPersistentState)
 import Swarm.TUI.Model.UI (UIState)
 import Swarm.Util (acquireAllWithExt)
@@ -79,30 +70,7 @@
   examplePaths <- acquireAllWithExt "example" "sw"
   scenarioPaths <- acquireAllWithExt "data/scenarios" "yaml"
   let (unparseableScenarios, parseableScenarios) = partition isUnparseableTest scenarioPaths
-<<<<<<< HEAD
-  scenarioPrograms <- acquireAllWithExt "data/scenarios" "sw"
-  entities <- loadEntities
-  (rs, ui) <- do
-    out <- runExceptT $ initPersistentState defaultAppOpts
-    case out of
-      Left x -> assertFailure $ unwords ["Failure in initPersistentState:", T.unpack x]
-      Right res -> return res
-  case entities of
-    Left t -> fail $ "Couldn't load entities: " <> into @String t
-    Right em -> do
-      defaultMain $
-        testGroup
-          "Tests"
-          [ exampleTests examplePaths
-          , exampleTests scenarioPrograms
-          , scenarioParseTests em (rs ^. worlds) parseableScenarios
-          , scenarioParseInvalidTests em (rs ^. worlds) unparseableScenarios
-          , testScenarioSolutions rs ui
-          , testEditorFiles
-          ]
-=======
   scenarioPrograms <- acquire "data/scenarios" "sw"
-  ci <- any (("CI" ==) . fst) <$> getEnvironment
   (rs, ui) <- do
     out <- runM . runThrow @SystemFailure $ initPersistentState defaultAppOpts
     either (assertFailure . prettyString) return out
@@ -112,12 +80,11 @@
       "Tests"
       [ exampleTests examplePaths
       , exampleTests scenarioPrograms
-      , scenarioParseTests em parseableScenarios
-      , scenarioParseInvalidTests em unparseableScenarios
-      , testScenarioSolution rs ui ci em
+      , scenarioParseTests em (rs ^. worlds) parseableScenarios
+      , scenarioParseInvalidTests em (rs ^. worlds) unparseableScenarios
+      , testScenarioSolution rs ui
       , testEditorFiles
       ]
->>>>>>> 8aea6a24
 
 exampleTests :: [(FilePath, String)] -> TestTree
 exampleTests inputs = testGroup "Test example" (map exampleTest inputs)
